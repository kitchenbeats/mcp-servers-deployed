import pytest
from pathlib import Path
import git
from mcp_server_git.server import git_checkout, git_branch, git_add
import shutil

@pytest.fixture
def test_repository(tmp_path: Path):
    repo_path = tmp_path / "temp_test_repo"
    test_repo = git.Repo.init(repo_path)

    Path(repo_path / "test.txt").write_text("test")
    test_repo.index.add(["test.txt"])
    test_repo.index.commit("initial commit")

    yield test_repo

    shutil.rmtree(repo_path)

def test_git_checkout_existing_branch(test_repository):
    test_repository.git.branch("test-branch")
    result = git_checkout(test_repository, "test-branch")

    assert "Switched to branch 'test-branch'" in result
    assert test_repository.active_branch.name == "test-branch"

def test_git_checkout_nonexistent_branch(test_repository):

    with pytest.raises(git.GitCommandError):
        git_checkout(test_repository, "nonexistent-branch")

def test_git_branch_local(test_repository):
    test_repository.git.branch("new-branch-local")
    result = git_branch(test_repository, "local")
    assert "new-branch-local" in result

def test_git_branch_remote(test_repository):
    # GitPython does not easily support creating remote branches without a remote.
    # This test will check the behavior when 'remote' is specified without actual remotes.
    result = git_branch(test_repository, "remote")
    assert "" == result.strip()  # Should be empty if no remote branches

def test_git_branch_all(test_repository):
    test_repository.git.branch("new-branch-all")
    result = git_branch(test_repository, "all")
    assert "new-branch-all" in result

def test_git_branch_contains(test_repository):
    # Get the default branch name before creating new branches
    default_branch = test_repository.active_branch.name
    
    # Create a new branch and commit to it
    test_repository.git.checkout("-b", "feature-branch")
    Path(test_repository.working_dir / Path("feature.txt")).write_text("feature content")
    test_repository.index.add(["feature.txt"])
    commit = test_repository.index.commit("feature commit")
    test_repository.git.checkout(default_branch)

    result = git_branch(test_repository, "local", contains=commit.hexsha)
    assert "feature-branch" in result
    assert default_branch not in result

def test_git_branch_not_contains(test_repository):
    # Get the default branch name before creating new branches
    default_branch = test_repository.active_branch.name
    
    # Create a new branch and commit to it
    test_repository.git.checkout("-b", "another-feature-branch")
    Path(test_repository.working_dir / Path("another_feature.txt")).write_text("another feature content")
    test_repository.index.add(["another_feature.txt"])
    commit = test_repository.index.commit("another feature commit")
    test_repository.git.checkout(default_branch)

    result = git_branch(test_repository, "local", not_contains=commit.hexsha)
    assert "another-feature-branch" not in result
<<<<<<< HEAD
    assert default_branch in result
=======
    assert "master" in result

def test_git_add_all_files(test_repository):
    file_path = Path(test_repository.working_dir) / "all_file.txt"
    file_path.write_text("adding all")

    result = git_add(test_repository, ["."])

    staged_files = [item.a_path for item in test_repository.index.diff("HEAD")]
    assert "all_file.txt" in staged_files
    assert result == "Files staged successfully"

def test_git_add_specific_files(test_repository):
    file1 = Path(test_repository.working_dir) / "file1.txt"
    file2 = Path(test_repository.working_dir) / "file2.txt"
    file1.write_text("file 1 content")
    file2.write_text("file 2 content")

    result = git_add(test_repository, ["file1.txt"])

    staged_files = [item.a_path for item in test_repository.index.diff("HEAD")]
    assert "file1.txt" in staged_files
    assert "file2.txt" not in staged_files
    assert result == "Files staged successfully"
>>>>>>> fcb550ec
<|MERGE_RESOLUTION|>--- conflicted
+++ resolved
@@ -73,10 +73,7 @@
 
     result = git_branch(test_repository, "local", not_contains=commit.hexsha)
     assert "another-feature-branch" not in result
-<<<<<<< HEAD
     assert default_branch in result
-=======
-    assert "master" in result
 
 def test_git_add_all_files(test_repository):
     file_path = Path(test_repository.working_dir) / "all_file.txt"
@@ -99,5 +96,4 @@
     staged_files = [item.a_path for item in test_repository.index.diff("HEAD")]
     assert "file1.txt" in staged_files
     assert "file2.txt" not in staged_files
-    assert result == "Files staged successfully"
->>>>>>> fcb550ec
+    assert result == "Files staged successfully"