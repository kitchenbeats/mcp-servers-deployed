# Model Context Protocol servers

This repository is a collection of *reference implementations* for the [Model Context Protocol](https://modelcontextprotocol.io/) (MCP), as well as references
to community built servers and additional resources.

The servers in this repository showcase the versatility and extensibility of MCP, demonstrating how it can be used to give Large Language Models (LLMs) secure, controlled access to tools and data sources.
Each MCP server is implemented with either the [Typescript MCP SDK](https://github.com/modelcontextprotocol/typescript-sdk) or [Python MCP SDK](https://github.com/modelcontextprotocol/python-sdk).

> Note: Lists in this README are maintained in alphabetical order to minimize merge conflicts when adding new items.

## 🌟 Reference Servers

These servers aim to demonstrate MCP features and the TypeScript and Python SDKs.

- **[AWS KB Retrieval](src/aws-kb-retrieval-server)** - Retrieval from AWS Knowledge Base using Bedrock Agent Runtime
- **[Brave Search](src/brave-search)** - Web and local search using Brave's Search API
- **[EverArt](src/everart)** - AI image generation using various models
- **[Everything](src/everything)** - Reference / test server with prompts, resources, and tools
- **[Fetch](src/fetch)** - Web content fetching and conversion for efficient LLM usage
- **[Filesystem](src/filesystem)** - Secure file operations with configurable access controls
- **[Git](src/git)** - Tools to read, search, and manipulate Git repositories
- **[GitHub](src/github)** - Repository management, file operations, and GitHub API integration
- **[GitLab](src/gitlab)** - GitLab API, enabling project management
- **[Google Drive](src/gdrive)** - File access and search capabilities for Google Drive
- **[Google Maps](src/google-maps)** - Location services, directions, and place details
- **[Memory](src/memory)** - Knowledge graph-based persistent memory system
- **[PostgreSQL](src/postgres)** - Read-only database access with schema inspection
- **[Puppeteer](src/puppeteer)** - Browser automation and web scraping
- **[Redis](src/redis)** - Interact with Redis key-value stores
- **[Sentry](src/sentry)** - Retrieving and analyzing issues from Sentry.io
- **[Sequential Thinking](src/sequentialthinking)** - Dynamic and reflective problem-solving through thought sequences
- **[Slack](src/slack)** - Channel management and messaging capabilities
- **[Sqlite](src/sqlite)** - Database interaction and business intelligence capabilities
- **[Time](src/time)** - Time and timezone conversion capabilities

## 🤝 Third-Party Servers

### 🎖️ Official Integrations

Official integrations are maintained by companies building production ready MCP servers for their platforms.

- <img height="12" width="12" src="https://www.21st.dev/favicon.ico" alt="21st.dev Logo" /> **[21st.dev Magic](https://github.com/21st-dev/magic-mcp)** - Create crafted UI components inspired by the best 21st.dev design engineers.
- <img height="12" width="12" src="https://invoxx-public-bucket.s3.eu-central-1.amazonaws.com/frontend-resources/adfin-logo-small.svg" alt="Adfin Logo" /> **[Adfin](https://github.com/Adfin-Engineering/mcp-server-adfin)** - The only platform you need to get paid - all payments in one place, invoicing and accounting reconciliations with [Adfin](https://www.adfin.com/).
- <img height="12" width="12" src="https://www.agentql.com/favicon/favicon.png" alt="AgentQL Logo" /> **[AgentQL](https://github.com/tinyfish-io/agentql-mcp)** - Enable AI agents to get structured data from unstructured web with [AgentQL](https://www.agentql.com/).
- <img height="12" width="12" src="https://agentrpc.com/favicon.ico" alt="AgentRPC Logo" /> **[AgentRPC](https://github.com/agentrpc/agentrpc)** - Connect to any function, any language, across network boundaries using [AgentRPC](https://www.agentrpc.com/).
- <img height="12" width="12" src="https://aiven.io/favicon.ico" alt="Aiven Logo" /> **[Aiven](https://github.com/Aiven-Open/mcp-aiven)** - Navigate your [Aiven projects](https://go.aiven.io/mcp-server) and interact with the PostgreSQL®, Apache Kafka®, ClickHouse® and OpenSearch® services
- <img height="12" width="12" src="https://img.alicdn.com/imgextra/i4/O1CN01epkXwH1WLAXkZfV6N_!!6000000002771-2-tps-200-200.png" alt="Alibaba Cloud AnalyticDB for MySQL Logo" /> **[Alibaba Cloud AnalyticDB for MySQL](https://github.com/aliyun/alibabacloud-adb-mysql-mcp-server)** - Connect to a [AnalyticDB for MySQL](https://www.alibabacloud.com/en/product/analyticdb-for-mysql) cluster for getting database or table metadata, querying and analyzing data.It will be supported to add the openapi for cluster operation in the future.
- <img height="12" width="12" src="https://github.com/aliyun/alibaba-cloud-ops-mcp-server/blob/master/image/alibaba-cloud.png" alt="Alibaba Cloud OPS Logo" /> **[Alibaba Cloud OPS](https://github.com/aliyun/alibaba-cloud-ops-mcp-server)** - Manage the lifecycle of your Alibaba Cloud resources with [CloudOps Orchestration Service](https://www.alibabacloud.com/en/product/oos) and Alibaba Cloud OpenAPI.  
- <img height="12" width="12" src="https://iotdb.apache.org/img/logo.svg" alt="Apache IoTDB Logo" /> **[Apache IoTDB](https://github.com/apache/iotdb-mcp-server)** - MCP Server for [Apache IoTDB](https://github.com/apache/iotdb) database and its tools
- <img height="12" width="12" src="https://apify.com/favicon.ico" alt="Apify Logo" /> **[Apify](https://github.com/apify/actors-mcp-server)** - [Actors MCP Server](https://apify.com/apify/actors-mcp-server): Use 3,000+ pre-built cloud tools to extract data from websites, e-commerce, social media, search engines, maps, and more
- <img height="12" width="12" src="https://2052727.fs1.hubspotusercontent-na1.net/hubfs/2052727/cropped-cropped-apimaticio-favicon-1-32x32.png" alt="APIMatic Logo" /> **[APIMatic MCP](https://github.com/apimatic/apimatic-validator-mcp)** - APIMatic MCP Server is used to validate OpenAPI specifications using [APIMatic](https://www.apimatic.io/). The server processes OpenAPI files and returns validation summaries by leveraging APIMatic’s API.
- <img height="12" width="12" src="https://phoenix.arize.com/wp-content/uploads/2023/04/cropped-Favicon-32x32.png" alt="Arize-Phoenix Logo" /> **[Arize Phoenix](https://github.com/Arize-ai/phoenix/tree/main/js/packages/phoenix-mcp)** - Inspect traces, manage prompts, curate datasets, and run experiments using [Arize Phoenix](https://github.com/Arize-ai/phoenix), an open-source AI and LLM observability tool.
- <img height="12" width="12" src="https://www.datastax.com/favicon-32x32.png" alt="DataStax logo" /> **[Astra DB](https://github.com/datastax/astra-db-mcp)** - Comprehensive tools for managing collections and documents in a [DataStax Astra DB](https://www.datastax.com/products/datastax-astra) NoSQL database with a full range of operations such as create, update, delete, find, and associated bulk actions.
- <img height="12" width="12" src="https://assets.atlan.com/assets/atlan-a-logo-blue-background.png" alt="Atlan Logo" /> **[Atlan](https://github.com/atlanhq/agent-toolkit/tree/main/modelcontextprotocol)** - The Atlan Model Context Protocol server allows you to interact with the [Atlan](https://www.atlan.com/) services through multiple tools.
- <img height="12" width="12" src="https://resources.audiense.com/hubfs/favicon-1.png" alt="Audiense Logo" /> **[Audiense Insights](https://github.com/AudienseCo/mcp-audiense-insights)** - Marketing insights and audience analysis from [Audiense](https://www.audiense.com/products/audiense-insights) reports, covering demographic, cultural, influencer, and content engagement analysis.
- <img height="12" width="12" src="https://a0.awsstatic.com/libra-css/images/site/fav/favicon.ico" alt="AWS Logo" /> **[AWS](https://github.com/awslabs/mcp)** -  Specialized MCP servers that bring AWS best practices directly to your development workflow.
- <img height="12" width="12" src="https://axiom.co/favicon.ico" alt="Axiom Logo" /> **[Axiom](https://github.com/axiomhq/mcp-server-axiom)** - Query and analyze your Axiom logs, traces, and all other event data in natural language
- <img height="12" width="12" src="https://cdn-dynmedia-1.microsoft.com/is/content/microsoftcorp/acom_social_icon_azure" alt="Microsoft Azure Logo" /> **[Azure](https://github.com/Azure/azure-mcp)** - The Azure MCP Server gives MCP Clients access to key Azure services and tools like Azure Storage, Cosmos DB, the Azure CLI, and more.
- <img height="12" width="12" src="https://www.bankless.com/favicon.ico" alt="Bankless Logo" /> **[Bankless Onchain](https://github.com/bankless/onchain-mcp)** - Query Onchain data, like ERC20 tokens, transaction history, smart contract state.
- <img height="12" width="12" src="https://bicscan.io/favicon.png" alt="BICScan Logo" /> **[BICScan](https://github.com/ahnlabio/bicscan-mcp)** - Risk score / asset holdings of EVM blockchain address (EOA, CA, ENS) and even domain names.
- <img height="12" width="12" src="https://web-cdn.bitrise.io/favicon.ico" alt="Bitrise Logo" /> **[Bitrise](https://github.com/bitrise-io/bitrise-mcp)** - Chat with your builds, CI, and [more](https://bitrise.io/blog/post/chat-with-your-builds-ci-and-more-introducing-the-bitrise-mcp-server).
- <img height="12" width="12" src="https://www.box.com/favicon.ico" alt="Box Logo" /> **[Box](https://github.com/box-community/mcp-server-box)** - Interact with the Intelligent Content Management platform through Box AI.
- <img height="12" width="12" src="https://browserbase.com/favicon.ico" alt="Browserbase Logo" /> **[Browserbase](https://github.com/browserbase/mcp-server-browserbase)** - Automate browser interactions in the cloud (e.g. web navigation, data extraction, form filling, and more)
- <img height="12" width="12" src="https://www.chargebee.com/static/resources/brand/favicon.png" /> **[Chargebee](https://github.com/chargebee/agentkit/tree/main/modelcontextprotocol)** - MCP Server that connects AI agents to [Chargebee platform](https://www.chargebee.com).
- <img height="12" width="12" src="https://trychroma.com/_next/static/media/chroma-logo.ae2d6e4b.svg" /> **[Chroma](https://github.com/chroma-core/chroma-mcp)** - Embeddings, vector search, document storage, and full-text search with the open-source AI application database
- <img height="12" width="12" src="https://www.chronulus.com/favicon/chronulus-logo-blue-on-alpha-square-128x128.ico" alt="Chronulus AI Logo" /> **[Chronulus AI](https://github.com/ChronulusAI/chronulus-mcp)** - Predict anything with Chronulus AI forecasting and prediction agents.
- <img height="12" width="12" src="https://circleci.com/favicon.ico" alt="CircleCI Logo" /> **[CircleCI](https://github.com/CircleCI-Public/mcp-server-circleci)** - Enable AI Agents to fix build failures from CircleCI.
- <img height="12" width="12" src="https://clickhouse.com/favicon.ico" alt="ClickHouse Logo" /> **[ClickHouse](https://github.com/ClickHouse/mcp-clickhouse)** - Query your [ClickHouse](https://clickhouse.com/) database server.
- <img height="12" width="12" src="https://cdn.simpleicons.org/cloudflare" /> **[Cloudflare](https://github.com/cloudflare/mcp-server-cloudflare)** - Deploy, configure & interrogate your resources on the Cloudflare developer platform (e.g. Workers/KV/R2/D1)
- <img height="12" width="12" src="https://app.codacy.com/static/images/favicon-16x16.png" alt="Codacy Logo" /> **[Codacy](https://github.com/codacy/codacy-mcp-server/)** - Interact with [Codacy](https://www.codacy.com) API to query code quality issues, vulnerabilities, and coverage insights about your code.
- <img height="12" width="12" src="https://codelogic.com/wp-content/themes/codelogic/assets/img/favicon.png" alt="CodeLogic Logo" /> **[CodeLogic](https://github.com/CodeLogicIncEngineering/codelogic-mcp-server)** - Interact with [CodeLogic](https://codelogic.com), a Software Intelligence platform that graphs complex code and data architecture dependencies, to boost AI accuracy and insight.
- <img height="12" width="12" src="https://www.comet.com/favicon.ico" alt="Comet Logo" /> **[Comet Opik](https://github.com/comet-ml/opik-mcp)** - Query and analyze your [Opik](https://github.com/comet-ml/opik) logs, traces, prompts and all other telemtry data from your LLMs in natural language.
- <img height="12" width="12" src="https://www.convex.dev/favicon.ico" /> **[Convex](https://stack.convex.dev/convex-mcp-server)** - Introspect and query your apps deployed to Convex.
- <img height="12" width="12" src="https://www.couchbase.com/wp-content/uploads/2023/10/couchbase-favicon.svg" /> **[Couchbase](https://github.com/Couchbase-Ecosystem/mcp-server-couchbase)** - Interact with the data stored in Couchbase clusters.
- <img height="12" width="12" src="http://app.itsdart.com/static/img/favicon.png" alt="Dart Logo" /> **[Dart](https://github.com/its-dart/dart-mcp-server)** - Interact with task, doc, and project data in [Dart](https://itsdart.com), an AI-native project management tool
- <img height="12" width="12" src="https://www.devhub.com/img/upload/favicon-196x196-dh.png" alt="DevHub Logo" /> **[DevHub](https://github.com/devhub/devhub-cms-mcp)** - Manage and utilize website content within the [DevHub](https://www.devhub.com) CMS platform
- <img height="12" width="12" src="https://avatars.githubusercontent.com/u/58178984" alt="Dynatrace Logo" /> **[Dynatrace](https://github.com/dynatrace-oss/dynatrace-mcp)** - Manage and interact with the [Dynatrace Platform ](https://www.dynatrace.com/platform) for real-time observability and monitoring.
- <img height="12" width="12" src="https://e2b.dev/favicon.ico" alt="E2B Logo" /> **[E2B](https://github.com/e2b-dev/mcp-server)** - Run code in secure sandboxes hosted by [E2B](https://e2b.dev)
- <img height="12" width="12" src="https://www.edgee.cloud/favicon.ico" alt="Edgee Logo" /> **[Edgee](https://github.com/edgee-cloud/mcp-server-edgee)** - Deploy and manage [Edgee](https://www.edgee.cloud) components and projects
- <img height="12" width="12" src="https://static.edubase.net/media/brand/favicon/favicon-32x32.png" alt="EduBase Logo" /> **[EduBase](https://github.com/EduBase/MCP)** - Interact with [EduBase](https://www.edubase.net), a comprehensive e-learning platform with advanced quizzing, exam management, and content organization capabilities
- <img height="12" width="12" src="https://www.elastic.co/favicon.ico" alt="Elasticsearch Logo" /> **[Elasticsearch](https://github.com/elastic/mcp-server-elasticsearch)** - Query your data in [Elasticsearch](https://www.elastic.co/elasticsearch)
- <img height="12" width="12" src="https://esignatures.com/favicon.ico" alt="eSignatures Logo" /> **[eSignatures](https://github.com/esignaturescom/mcp-server-esignatures)** - Contract and template management for drafting, reviewing, and sending binding contracts.
- <img height="12" width="12" src="https://exa.ai/images/favicon-32x32.png" alt="Exa Logo" /> **[Exa](https://github.com/exa-labs/exa-mcp-server)** - Search Engine made for AIs by [Exa](https://exa.ai)
- <img height="12" width="12" src="https://fewsats.com/favicon.svg" alt="Fewsats Logo" /> **[Fewsats](https://github.com/Fewsats/fewsats-mcp)** - Enable AI Agents to purchase anything in a secure way using [Fewsats](https://fewsats.com)
- <img height="12" width="12" src="https://fibery.io/favicon.svg" alt="Fibery Logo" /> **[Fibery](https://github.com/Fibery-inc/fibery-mcp-server)** - Perform queries and entity operations in your [Fibery](https://fibery.io) workspace.
- <img height="12" width="12" src="https://financialdatasets.ai/favicon.ico" alt="Financial Datasets Logo" /> **[Financial Datasets](https://github.com/financial-datasets/mcp-server)** - Stock market API made for AI agents
- <img height="12" width="12" src="https://firecrawl.dev/favicon.ico" alt="Firecrawl Logo" /> **[Firecrawl](https://github.com/mendableai/firecrawl-mcp-server)** - Extract web data with [Firecrawl](https://firecrawl.dev)
- <img height="12" width="12" src="https://fireproof.storage/favicon.ico" alt="Fireproof Logo" /> **[Fireproof](https://github.com/fireproof-storage/mcp-database-server)** - Immutable ledger database with live synchronization
- <img height="12" width="12" src="https://app.gibsonai.com/favicon.ico" alt="GibsonAI Logo" /> **[GibsonAI](https://github.com/GibsonAI/mcp)** - AI-Powered Cloud databases: Build, migrate, and deploy database instances with AI
- <img height="12" width="12" src="https://gitea.com/assets/img/favicon.svg" alt="Gitea Logo" /> **[Gitea](https://gitea.com/gitea/gitea-mcp)** - Interact with Gitea instances with MCP.
- <img height="12" width="12" src="https://gitee.com/favicon.ico" alt="Gitee Logo" /> **[Gitee](https://github.com/oschina/mcp-gitee)** - Gitee API integration, repository, issue, and pull request management, and more.
- <img height="12" width="12" src="https://app.glean.com/images/favicon3-196x196.png" alt="Glean Logo" /> **[Glean](https://github.com/gleanwork/mcp-server)** - Enterprise search and chat using Glean's API.
- <img height="12" width="12" src="https://gyazo.com/favicon.ico" alt="Gyazo Logo" /> **[Gyazo](https://github.com/nota/gyazo-mcp-server)** - Search, fetch, upload, and interact with Gyazo images, including metadata and OCR data.
- <img height="12" width="12" src="https://cdn.prod.website-files.com/6605a2979ff17b2cd1939cd4/6605a460de47e7596ed84f06_icon256.png" alt="gotoHuman Logo" /> **[gotoHuman](https://github.com/gotohuman/gotohuman-mcp-server)** - Human-in-the-loop platform - Allow AI agents and automations to send requests for approval to your [gotoHuman](https://www.gotohuman.com) inbox.
- <img height="12" width="12" src="https://grafana.com/favicon.ico" alt="Grafana Logo" /> **[Grafana](https://github.com/grafana/mcp-grafana)** - Search dashboards, investigate incidents and query datasources in your Grafana instance
- <img height="12" width="12" src="https://framerusercontent.com/images/KCOWBYLKunDff1Dr452y6EfjiU.png" alt="Graphlit Logo" /> **[Graphlit](https://github.com/graphlit/graphlit-mcp-server)** - Ingest anything from Slack to Gmail to podcast feeds, in addition to web crawling, into a searchable [Graphlit](https://www.graphlit.com) project.
- <img height="12" width="12" src="https://greptime.com/favicon.ico" alt="Greptime Logo" /> **[GreptimeDB](https://github.com/GreptimeTeam/greptimedb-mcp-server)** - Provides AI assistants with a secure and structured way to explore and analyze data in [GreptimeDB](https://github.com/GreptimeTeam/greptimedb).
- <img height="12" width="12" src="https://www.herokucdn.com/favicons/favicon.ico" alt="Heroku Logo" /> **[Heroku](https://github.com/heroku/heroku-mcp-server)** - Interact with the Heroku Platform through LLM-driven tools for managing apps, add-ons, dynos, databases, and more.
- <img height="12" width="12" src="https://img.alicdn.com/imgextra/i3/O1CN01d9qrry1i6lTNa2BRa_!!6000000004364-2-tps-218-200.png" alt="Hologres Logo" /> **[Hologres](https://github.com/aliyun/alibabacloud-hologres-mcp-server)** - Connect to a [Hologres](https://www.alibabacloud.com/en/product/hologres) instance, get table metadata, query and analyze data.
- <img height="12" width="12" src="https://www.honeycomb.io/favicon.ico" alt="Honeycomb Logo" /> **[Honeycomb](https://github.com/honeycombio/honeycomb-mcp)** Allows [Honeycomb](https://www.honeycomb.io/) Enterprise customers to query and analyze their data, alerts, dashboards, and more; and cross-reference production behavior with the codebase.
- <img height="12" width="12" src="https://static.hsinfrastatic.net/StyleGuideUI/static-3.438/img/sprocket/favicon-32x32.png" alt="HubSpot Logo" /> **[HubSpot](https://developer.hubspot.com/mcp)** - Connect, manage, and interact with [HubSpot](https://www.hubspot.com/) CRM data
- <img height="12" width="12" src="https://hyperbrowser-assets-bucket.s3.us-east-1.amazonaws.com/Hyperbrowser-logo.png" alt="Hyperbrowsers23 Logo" /> **[Hyperbrowser](https://github.com/hyperbrowserai/mcp)** - [Hyperbrowser](https://www.hyperbrowser.ai/) is the next-generation platform empowering AI agents and enabling effortless, scalable browser automation.
- **[IBM wxflows](https://github.com/IBM/wxflows/tree/main/examples/mcp/javascript)** - Tool platform by IBM to build, test and deploy tools for any data source
- <img height="12" width="12" src="https://forevervm.com/icon.png" alt="ForeverVM Logo" /> **[ForeverVM](https://github.com/jamsocket/forevervm/tree/main/javascript/mcp-server)** - Run Python in a code sandbox.
- <img height="12" width="12" src="https://www.getinboxzero.com/icon.png" alt="Inbox Zero Logo" /> **[Inbox Zero](https://github.com/elie222/inbox-zero/tree/main/apps/mcp-server)** - AI personal assistant for email [Inbox Zero](https://www.getinboxzero.com)
- <img height="12" width="12" src="https://inkeep.com/favicon.ico" alt="Inkeep Logo" /> **[Inkeep](https://github.com/inkeep/mcp-server-python)** - RAG Search over your content powered by [Inkeep](https://inkeep.com)
- <img height="12" width="12" src="https://integration.app/favicon.ico" alt="Integration App Icon" /> **[Integration App](https://github.com/integration-app/mcp-server)** - Interact with any other SaaS applications on behalf of your customers.
- <img height="12" width="12" src="https://cdn.simpleicons.org/jetbrains" /> **[JetBrains](https://github.com/JetBrains/mcp-jetbrains)** – Work on your code with JetBrains IDEs
- <img height="12" width="12" src="https://kagi.com/favicon.ico" alt="Kagi Logo" /> **[Kagi Search](https://github.com/kagisearch/kagimcp)** - Search the web using Kagi's search API
- <img height="12" width="12" src="https://connection.keboola.com/favicon.ico" alt="Keboola Logo" /> **[Keboola](https://github.com/keboola/keboola-mcp-server)** - Build robust data workflows, integrations, and analytics on a single intuitive platform.
- <img height="12" width="12" src="https://raw.githubusercontent.com/klavis-ai/klavis/main/static/klavis-ai.png" alt="Klavis Logo" /> **[Klavis ReportGen](https://github.com/Klavis-AI/klavis/tree/main/mcp_servers/report_generation)** - Create professional reports from a simple user query.
- <img height="12" width="12" src="https://laratranslate.com/favicon.ico" alt="Lara Translate Logo" /> **[Lara Translate](https://github.com/translated/lara-mcp)** - MCP Server for Lara Translate API, enabling powerful translation capabilities with support for language detection and context-aware translations.
- <img height="12" width="12" src="https://logfire.pydantic.dev/favicon.ico" alt="Logfire Logo" /> **[Logfire](https://github.com/pydantic/logfire-mcp)** - Provides access to OpenTelemetry traces and metrics through Logfire.
- <img height="12" width="12" src="https://langfuse.com/favicon.ico" alt="Langfuse Logo" /> **[Langfuse Prompt Management](https://github.com/langfuse/mcp-server-langfuse)** - Open-source tool for collaborative editing, versioning, evaluating, and releasing prompts.
- <img height="12" width="12" src="https://linear.app/favicon.ico" alt="Linear Logo" /> **[Linear](https://linear.app/docs/mcp)** - Search, create, and update Linear issues, projects, and comments.
- <img height="12" width="12" src="https://lingo.dev/favicon.ico" alt="Lingo.dev Logo" /> **[Lingo.dev](https://github.com/lingodotdev/lingo.dev/blob/main/mcp.md)** - Make your AI agent speak every language on the planet, using [Lingo.dev](https://lingo.dev) Localization Engine.
- <img height="12" width="12" src="https://www.mailgun.com/favicon.ico" alt="Mailgun Logo" /> **[Mailgun](https://github.com/mailgun/mailgun-mcp-server)** - Interact with Mailgun API.
- <img height="12" width="12" src="https://www.make.com/favicon.ico" alt="Make Logo" /> **[Make](https://github.com/integromat/make-mcp-server)** - Turn your [Make](https://www.make.com/) scenarios into callable tools for AI assistants.
- <img height="12" width="12" src="https://googleapis.github.io/genai-toolbox/favicons/favicon.ico" alt="MCP Toolbox for Databases Logo" /> **[MCP Toolbox for Databases](https://github.com/googleapis/genai-toolbox)** - Open source MCP server specializing in easy, fast, and secure tools for Databases. Supports  AlloyDB, BigQuery, Bigtable, Cloud SQL, Dgraph, MySQL, Neo4j, Postgres, Spanner, and more.
- <img height="12" width="12" src="https://www.meilisearch.com/favicon.ico" alt="Meilisearch Logo" /> **[Meilisearch](https://github.com/meilisearch/meilisearch-mcp)** - Interact & query with Meilisearch (Full-text & semantic search API)
- <img height="12" width="12" src="https://memgraph.com/favicon.png" alt="Memgraph Logo" /> **[Memgraph](https://github.com/memgraph/mcp-memgraph)** - Query your data in [Memgraph](https://memgraph.com/) graph database.
- <img height="12" width="12" src="https://metoro.io/static/images/logos/Metoro.svg" /> **[Metoro](https://github.com/metoro-io/metoro-mcp-server)** - Query and interact with kubernetes environments monitored by Metoro
- <img height="12" width="12" src="https://milvus.io/favicon-32x32.png" /> **[Milvus](https://github.com/zilliztech/mcp-server-milvus)** - Search, Query and interact with data in your Milvus Vector Database.
- <img height="12" width="12" src="https://console.gomomento.com/favicon.ico" /> **[Momento](https://github.com/momentohq/mcp-momento)** - Momento Cache lets you quickly improve your performance, reduce costs, and handle load at any scale.
- <img height="12" width="12" src="https://www.mongodb.com/favicon.ico" /> **[MongoDB](https://github.com/mongodb-js/mongodb-mcp-server)** - Both MongoDB Community Server and MongoDB Atlas are supported.
- <img height="12" width="12" src="https://www.motherduck.com/favicon.ico" alt="MotherDuck Logo" /> **[MotherDuck](https://github.com/motherduckdb/mcp-server-motherduck)** - Query and analyze data with MotherDuck and local DuckDB
- <img height="12" width="12" src="https://needle-ai.com/images/needle-logo-orange-2-rounded.png" alt="Needle AI Logo" /> **[Needle](https://github.com/needle-ai/needle-mcp)** - Production-ready RAG out of the box to search and retrieve data from your own documents.
- <img height="12" width="12" src="https://neo4j.com/favicon.ico" alt="Neo4j Logo" /> **[Neo4j](https://github.com/neo4j-contrib/mcp-neo4j/)** - Neo4j graph database server (schema + read/write-cypher) and separate graph database backed memory
- <img height="12" width="12" src="https://avatars.githubusercontent.com/u/183852044?s=48&v=4" alt="Neon Logo" /> **[Neon](https://github.com/neondatabase/mcp-server-neon)** - Interact with the Neon serverless Postgres platform
- <img height="12" width="12" src="https://avatars.githubusercontent.com/u/4792552?s=200&v=4" alt="Notion Logo" /> **[Notion](https://github.com/makenotion/notion-mcp-server#readme)** - This project implements an MCP server for the Notion API.
- <img height="12" width="12" src="https://avatars.githubusercontent.com/u/82347605?s=48&v=4" alt="OceanBase Logo" /> **[OceanBase](https://github.com/oceanbase/mcp-oceanbase)** - MCP Server for OceanBase database and its tools
- <img height="12" width="12" src="https://docs.octagonagents.com/logo.svg" alt="Octagon Logo" /> **[Octagon](https://github.com/OctagonAI/octagon-mcp-server)** - Deliver real-time investment research with extensive private and public market data.
- <img height="12" width="12" src="https://maps.olakrutrim.com/favicon.ico" alt="Ola Maps" /> **[OlaMaps](https://pypi.org/project/ola-maps-mcp-server)** - Official Ola Maps MCP Server for services like geocode, directions, place details and many more.
- <img height="12" width="12" src="https://app.opslevel.com/favicon.ico" alt="OpsLevel" /> **[OpsLevel](https://github.com/opslevel/opslevel-mcp)** - Official MCP Server for [OpsLevel](https://www.opslevel.com).
- <img height="12" width="12" src="https://oxylabs.io/favicon.ico" alt="Oxylabs Logo" /> **[Oxylabs](https://github.com/oxylabs/oxylabs-mcp)** - Scrape websites with Oxylabs Web API, supporting dynamic rendering and parsing for structured data extraction.
- <img height="12" width="12" src="https://developer.paddle.com/favicon.svg" alt="Paddle Logo" /> **[Paddle](https://github.com/PaddleHQ/paddle-mcp-server)** - Interact with the Paddle API. Manage product catalog, billing and subscriptions, and reports.
- <img height="12" width="12" src="https://www.paypalobjects.com/webstatic/icon/favicon.ico" alt="PayPal Logo" /> **[PayPal](https://mcp.paypal.com)** - PayPal's official MCP server.
- <img height="12" width="12" src="https://www.perplexity.ai/favicon.ico" alt="Perplexity Logo" /> **[Perplexity](https://github.com/ppl-ai/modelcontextprotocol)** - An MCP server that connects to Perplexity's Sonar API, enabling real-time web-wide research in conversational AI.
- <img height="12" width="12" src="https://www.prisma.io/images/favicon-32x32.png" alt="Prisma Logo" /> **[Prisma](https://www.prisma.io/docs/postgres/mcp-server)** - Create and manage Prisma Postgres databases
- <img height="12" width="12" src="https://avatars.githubusercontent.com/u/54333248" /> **[Pinecone](https://github.com/pinecone-io/pinecone-mcp)** - [Pinecone](https://docs.pinecone.io/guides/operations/mcp-server)'s developer MCP Server assist developers in searching documentation and managing data within their development environment.
- <img height="12" width="12" src="https://avatars.githubusercontent.com/u/54333248" /> **[Pinecone Assistant](https://github.com/pinecone-io/assistant-mcp)** - Retrieves context from your [Pinecone Assistant](https://docs.pinecone.io/guides/assistant/mcp-server) knowledge base.
- <img height="12" width="12" src="https://avatars.githubusercontent.com/u/165178062" /> **[Ragie](https://github.com/ragieai/ragie-mcp-server/)** - Retrieve context from your [Ragie](https://www.ragie.ai) (RAG) knowledge base connected to integrations like Google Drive, Notion, JIRA and more.
- <img height="12" width="12" src="https://avatars.githubusercontent.com/u/1529926" /> **[Redis](https://github.com/redis/mcp-redis/)** - The Redis official MCP Server offers an interface to manage and search data in Redis.
- <img height="12" width="12" src="https://avatars.githubusercontent.com/u/1529926" /> **[Redis Cloud API](https://github.com/redis/mcp-redis-cloud/)** - The Redis Cloud API MCP Server allows you to manage your Redis Cloud resources using natural language.
- <img height="12" width="12" src="https://app.snyk.io/bundle/favicon-faj49uD9.png" /> **[Snyk](https://github.com/snyk/snyk-ls/blob/main/mcp_extension/README.md)** - Enhance security posture by embedding [Snyk](https://snyk.io/) vulnerability scanning directly into agentic workflows.
- <img height="12" width="12" src="https://qdrant.tech/img/brand-resources-logos/logomark.svg" /> **[Qdrant](https://github.com/qdrant/mcp-server-qdrant/)** - Implement semantic memory layer on top of the Qdrant vector search engine
- <img height="12" width="12" src="https://www.ramp.com/favicon.ico" /> **[Ramp](https://github.com/ramp-public/ramp-mcp)** - Interact with [Ramp](https://ramp.com)'s Developer API to run analysis on your spend and gain insights leveraging LLMs
- **[Raygun](https://github.com/MindscapeHQ/mcp-server-raygun)** - Interact with your crash reporting and real using monitoring data on your Raygun account
- <img height="12" width="12" src="https://www.rember.com/favicon.ico" alt="Rember Logo" /> **[Rember](https://github.com/rember/rember-mcp)** - Create spaced repetition flashcards in [Rember](https://rember.com) to remember anything you learn in your chats
- <img height="12" width="12" src="https://riza.io/favicon.ico" alt="Riza logo" /> **[Riza](https://github.com/riza-io/riza-mcp)** - Arbitrary code execution and tool-use platform for LLMs by [Riza](https://riza.io)
- <img height="12" width="12" src="https://pics.fatwang2.com/56912e614b35093426c515860f9f2234.svg" /> [Search1API](https://github.com/fatwang2/search1api-mcp) - One API for Search, Crawling, and Sitemaps
- <img height="12" width="12" src="https://screenshotone.com/favicon.ico" alt="ScreenshotOne Logo" /> **[ScreenshotOne](https://github.com/screenshotone/mcp/)** - Render website screenshots with [ScreenshotOne](https://screenshotone.com/)
- <img height="12" width="12" src="https://semgrep.dev/favicon.ico" alt="Semgrep Logo" /> **[Semgrep](https://github.com/semgrep/mcp)** - Enable AI agents to secure code with [Semgrep](https://semgrep.dev/).
- <img height="12" width="12" src="https://www.singlestore.com/favicon-32x32.png?v=277b9cbbe31e8bc416504cf3b902d430"/> **[SingleStore](https://github.com/singlestore-labs/mcp-server-singlestore)** - Interact with the SingleStore database platform
- <img height="12" width="12" src="https://www.starrocks.io/favicon.ico" alt="StarRocks Logo" /> **[StarRocks](https://github.com/StarRocks/mcp-server-starrocks)** - Interact with [StarRocks](https://www.starrocks.io/)
- <img height="12" width="12" src="https://stripe.com/favicon.ico" alt="Stripe Logo" /> **[Stripe](https://github.com/stripe/agent-toolkit)** - Interact with Stripe API
- <img height="12" width="12" src="https://tavily.com/favicon.ico" alt="Tavily Logo" /> **[Tavily](https://github.com/tavily-ai/tavily-mcp)** - Search engine for AI agents (search + extract) powered by [Tavily](https://tavily.com/)
- <img height="12" width="12" src="https://thirdweb.com/favicon.ico" alt="Thirdweb Logo" /> **[Thirdweb](https://github.com/thirdweb-dev/ai/tree/main/python/thirdweb-mcp)** - Read/write to over 2k blockchains, enabling data querying, contract analysis/deployment, and transaction execution, powered by [Thirdweb](https://thirdweb.com/)
- <img height="12" width="12" src="https://tianji.msgbyte.com/img/dark-brand.svg" alt="Tianji Logo" /> **[Tianji](https://github.com/msgbyte/tianji/tree/master/apps/mcp-server)** - Interact with Tianji platform whatever selfhosted or cloud platform, powered by [Tianji](https://tianji.msgbyte.com/).
- <img height="12" width="12" src="https://www.tinybird.co/favicon.ico" alt="Tinybird Logo" /> **[Tinybird](https://github.com/tinybirdco/mcp-tinybird)** - Interact with Tinybird serverless ClickHouse platform
- <img height="12" width="12" src="https://unifai.network/favicon.ico" alt="UnifAI Logo" /> **[UnifAI](https://github.com/unifai-network/unifai-mcp-server)** - Dynamically search and call tools using [UnifAI Network](https://unifai.network)
- <img height="12" width="12" src="https://framerusercontent.com/images/plcQevjrOYnyriuGw90NfQBPoQ.jpg" alt="Unstructured Logo" /> **[Unstructured](https://github.com/Unstructured-IO/UNS-MCP)** - Set up and interact with your unstructured data processing workflows in [Unstructured Platform](https://unstructured.io)
- **[Vectorize](https://github.com/vectorize-io/vectorize-mcp-server/)** - [Vectorize](https://vectorize.io) MCP server for advanced retrieval, Private Deep Research, Anything-to-Markdown file extraction and text chunking.
- <img height="12" width="12" src="https://verodat.io/assets/favicon-16x16.png" alt="Verodat Logo" /> **[Verodat](https://github.com/Verodat/verodat-mcp-server)** - Interact with Verodat AI Ready Data platform
- <img height="12" width="12" src="https://www.veyrax.com/favicon.ico" alt="VeyraX Logo" /> **[VeyraX](https://github.com/VeyraX/veyrax-mcp)** - Single tool to control all 100+ API integrations, and UI components
- <img height="12" width="12" src="https://www.xero.com/favicon.ico" alt="Xero Logo" /> **[Xero](https://github.com/XeroAPI/xero-mcp-server)** - Interact with the accounting data in your business using our official MCP server
- <img height="12" width="12" src="https://cdn.zapier.com/zapier/images/favicon.ico" alt="Zapier Logo" /> **[Zapier](https://zapier.com/mcp)** - Connect your AI Agents to 8,000 apps instantly.
- **[ZenML](https://github.com/zenml-io/mcp-zenml)** - Interact with your MLOps and LLMOps pipelines through your [ZenML](https://www.zenml.io) MCP server

### 🌎 Community Servers

A growing set of community-developed and maintained servers demonstrates various applications of MCP across different domains.

> **Note:** Community servers are **untested** and should be used at **your own risk**. They are not affiliated with or endorsed by Anthropic.
<<<<<<< HEAD
- **[A2A-MCP Java Bridge](https://github.com/vishalmysore/a2ajava)** - A2AJava brings powerful A2A-MCP integration directly into your Java applications. It enables developers to annotate standard Java methods and instantly expose them as MCP Server, A2A-discoverable actions — with no boilerplate or service registration overhead.
- **[Ableton Live](https://github.com/Simon-Kansara/ableton-live-mcp-server)** - an MCP server to control Ableton Live.- 
=======
- **[Ableton Live](https://github.com/Simon-Kansara/ableton-live-mcp-server)** - an MCP server to control Ableton Live.
- **[Ableton Live](https://github.com/ahujasid/ableton-mcp)** (by ahujasid) - Ableton integration allowing prompt enabled music creation.
>>>>>>> dffd1b31
- **[Airbnb](https://github.com/openbnb-org/mcp-server-airbnb)** - Provides tools to search Airbnb and get listing details.
- **[AI Agent Marketplace Index](https://github.com/AI-Agent-Hub/ai-agent-marketplace-index-mcp)** - MCP server to search more than 5000+ AI agents and tools of various categories from [AI Agent Marketplace Index](http://www.deepnlp.org/store/ai-agent) and monitor traffic of AI Agents.
- **[Algorand](https://github.com/GoPlausible/algorand-mcp)** - A comprehensive MCP server for tooling interactions (40+) and resource accessibility (60+) plus many useful prompts for interacting with the Algorand blockchain.
- **[Airflow](https://github.com/yangkyeongmo/mcp-server-apache-airflow)** - A MCP Server that connects to [Apache Airflow](https://airflow.apache.org/) using official python client.
- **[Airtable](https://github.com/domdomegg/airtable-mcp-server)** - Read and write access to [Airtable](https://airtable.com/) databases, with schema inspection.
- **[Airtable](https://github.com/felores/airtable-mcp)** - Airtable Model Context Protocol Server.
- **[AlphaVantage](https://github.com/calvernaz/alphavantage)** - MCP server for stock market data API [AlphaVantage](https://www.alphavantage.co)
- **[Amadeus](https://github.com/donghyun-chae/mcp-amadeus)** (by donghyun-chae) - An MCP server to access, explore, and interact with Amadeus Flight Offers Search API for retrieving detailed flight options, including airline, times, duration, and pricing data.
- **[Anki](https://github.com/scorzeth/anki-mcp-server)** - An MCP server for interacting with your [Anki](https://apps.ankiweb.net) decks and cards.
- **[Any Chat Completions](https://github.com/pyroprompts/any-chat-completions-mcp)** - Interact with any OpenAI SDK Compatible Chat Completions API like OpenAI, Perplexity, Groq, xAI and many more.
- **[Apache Gravitino(incubating)](https://github.com/datastrato/mcp-server-gravitino)** - Allow LLMs to explore metadata of structured data and unstructured data with Gravitino, and perform data governance tasks including tagging/classification.
- **[Apple Calendar](https://github.com/Omar-v2/mcp-ical)** - An MCP server that allows you to interact with your MacOS Calendar through natural language, including features such as event creation, modification, schedule listing, finding free time slots etc.
- **[Apple Script](https://github.com/peakmojo/applescript-mcp)** - MCP server that lets LLM run AppleScript code to to fully control anything on Mac, no setup needed.
- **[Aranet4](https://github.com/diegobit/aranet4-mcp-server)** - MCP Server to manage your Aranet4 CO2 sensor. Fetch data and store in a local SQLite. Ask questions about historical data.
- **[ArangoDB](https://github.com/ravenwits/mcp-server-arangodb)** - MCP Server that provides database interaction capabilities through [ArangoDB](https://arangodb.com/).
- **[Arduino](https://github.com/vishalmysore/choturobo)** - MCP Server that enables AI-powered robotics using Claude AI and Arduino (ESP32) for real-world automation and interaction with robots.
- **[Atlassian](https://github.com/sooperset/mcp-atlassian)** - Interact with Atlassian Cloud products (Confluence and Jira) including searching/reading Confluence spaces/pages, accessing Jira issues, and project metadata.
- **[Attestable MCP](https://github.com/co-browser/attestable-mcp-server)** - An MCP server running inside a trusted execution environment (TEE) via Gramine, showcasing remote attestation using [RA-TLS](https://gramine.readthedocs.io/en/stable/attestation.html). This allows an MCP client to verify the server before conencting.
- **[AWS](https://github.com/rishikavikondala/mcp-server-aws)** - Perform operations on your AWS resources using an LLM.
- **[AWS Athena](https://github.com/lishenxydlgzs/aws-athena-mcp)** - A MCP server for AWS Athena to run SQL queries on Glue Catalog.
- **[AWS Cost Explorer](https://github.com/aarora79/aws-cost-explorer-mcp-server)** - Optimize your AWS spend (including Amazon Bedrock spend) with this MCP server by examining spend across regions, services, instance types and foundation models ([demo video](https://www.youtube.com/watch?v=WuVOmYLRFmI&feature=youtu.be)).
- **[AWS Resources Operations](https://github.com/baryhuang/mcp-server-aws-resources-python)** - Run generated python code to securely query or modify any AWS resources supported by boto3.
- **[AWS S3](https://github.com/aws-samples/sample-mcp-server-s3)** - A sample MCP server for AWS S3 that flexibly fetches objects from S3 such as PDF documents.
- **[Azure ADX](https://github.com/pab1it0/adx-mcp-server)** - Query and analyze Azure Data Explorer databases.
- **[Azure DevOps](https://github.com/Vortiago/mcp-azure-devops)** - An MCP server that provides a bridge to Azure DevOps services, enabling AI assistants to query and manage work items.
- **[Baidu AI Search](https://github.com/baidubce/app-builder/tree/master/python/mcp_server/ai_search)** - Web search with Baidu Cloud's AI Search
- **[Base Free USDC Transfer](https://github.com/magnetai/mcp-free-usdc-transfer)** - Send USDC on [Base](https://base.org) for free using Claude AI! Built with [Coinbase CDP](https://docs.cdp.coinbase.com/mpc-wallet/docs/welcome).
* **[Basic Memory](https://github.com/basicmachines-co/basic-memory)** - Local-first knowledge management system that builds a semantic graph from Markdown files, enabling persistent memory across conversations with LLMs.
- **[BigQuery](https://github.com/LucasHild/mcp-server-bigquery)** (by LucasHild) - This server enables LLMs to inspect database schemas and execute queries on BigQuery.
- **[BigQuery](https://github.com/ergut/mcp-bigquery-server)** (by ergut) - Server implementation for Google BigQuery integration that enables direct BigQuery database access and querying capabilities
- **[Bing Web Search API](https://github.com/leehanchung/bing-search-mcp)** (by hanchunglee) - Server implementation for Microsoft Bing Web Search API.
- **[Bitable MCP](https://github.com/lloydzhou/bitable-mcp)** (by lloydzhou) - MCP server provides access to Lark Bitable through the Model Context Protocol. It allows users to interact with Bitable tables using predefined tools.
- **[Blender](https://github.com/ahujasid/blender-mcp)** (by ahujasid) - Blender integration allowing prompt enabled 3D scene creation, modeling and manipulation.
- **[BreakoutRoom](https://github.com/agree-able/room-mcp)** - Agents accomplishing goals together in p2p rooms 
- **[browser-use](https://github.com/co-browser/browser-use-mcp-server)** (by co-browser) - browser-use MCP server with dockerized playwright + chromium + vnc. supports stdio & resumable http.
- **[Bsc-mcp](https://github.com/TermiX-official/bsc-mcp)** The first MCP server that serves as the bridge between AI and BNB Chain, enabling AI agents to execute complex on-chain operations through seamless integration with the BNB Chain, including transfer, swap, launch, security check on any token and even more.
- **[Calculator](https://github.com/githejie/mcp-server-calculator)** - This server enables LLMs to use calculator for precise numerical calculations.
- **[CFBD API](https://github.com/lenwood/cfbd-mcp-server)** - An MCP server for the [College Football Data API](https://collegefootballdata.com/).
- **[ChatMCP](https://github.com/AI-QL/chat-mcp)** – An Open Source Cross-platform GUI Desktop application compatible with Linux, macOS, and Windows, enabling seamless interaction with MCP servers across dynamically selectable LLMs, by **[AIQL](https://github.com/AI-QL)**
- **[ChatSum](https://github.com/mcpso/mcp-server-chatsum)** - Query and Summarize chat messages with LLM. by [mcpso](https://mcp.so)
- **[Chess.com](https://github.com/pab1it0/chess-mcp)** - Access Chess.com player data, game records, and other public information through standardized MCP interfaces, allowing AI assistants to search and analyze chess information.
- **[Chroma](https://github.com/privetin/chroma)** - Vector database server for semantic document search and metadata filtering, built on Chroma
- **[ClaudePost](https://github.com/ZilongXue/claude-post)** - ClaudePost enables seamless email management for Gmail, offering secure features like email search, reading, and sending.
- **[ClickUp](https://github.com/TaazKareem/clickup-mcp-server)** - MCP server for ClickUp task management, supporting task creation, updates, bulk operations, and markdown descriptions.
- **[Cloudinary](https://github.com/felores/cloudinary-mcp-server)** - Cloudinary Model Context Protocol Server to upload media to Cloudinary and get back the media link and details.
- **[code-assistant](https://github.com/stippi/code-assistant)** - A coding assistant MCP server that allows to explore a code-base and make changes to code. Should be used with trusted repos only (insufficient protection against prompt injections).
- **[code-executor](https://github.com/bazinga012/mcp_code_executor)** - An MCP server that allows LLMs to execute Python code within a specified Conda environment.
- **[code-sandbox-mcp](https://github.com/Automata-Labs-team/code-sandbox-mcp)** - An MCP server to create secure code sandbox environment for executing code within Docker containers.
- **[consul-mcp](https://github.com/kocierik/consul-mcp-server)** - A consul MCP server for service management, health check and Key-Value Store
- **[cognee-mcp](https://github.com/topoteretes/cognee/tree/main/cognee-mcp)** - GraphRAG memory server with customizable ingestion, data processing and search
- **[coin_api_mcp](https://github.com/longmans/coin_api_mcp)** - Provides access to [coinmarketcap](https://coinmarketcap.com/) cryptocurrency data.
- **[CoinMarketCap](https://github.com/shinzo-labs/coinmarketcap-mcp)** - Implements the complete [CoinMarketCap](https://coinmarketcap.com/) API for accessing cryptocurrency market data, exchange information, and other blockchain-related metrics.
- **[Computer-Use - Remote MacOS Use](https://github.com/baryhuang/mcp-remote-macos-use)** - Open-source out-of-the-box alternative to OpenAI Operator, providing a full desktop experience and optimized for using remote macOS machines as autonomous AI agents.
- **[Contentful-mcp](https://github.com/ivo-toby/contentful-mcp)** - Read, update, delete, publish content in your [Contentful](https://contentful.com) space(s) from this MCP Server.
- **[CreateveAI Nexus](https://github.com/spgoodman/createveai-nexus-server)** - Open-Source Bridge Between AI Agents and Enterprise Systems, with simple custom API plug-in capabilities (including close compatibility with ComfyUI nodes), support for Copilot Studio's MCP agent integations, and support for Azure deployment in secure environments with secrets stored in Azure Key Vault, as well as straightforward on-premises deployment.
- **[crypto-feargreed-mcp](https://github.com/kukapay/crypto-feargreed-mcp)**  -  Providing real-time and historical Crypto Fear & Greed Index data.
- **[crypto-indicators-mcp](https://github.com/kukapay/crypto-indicators-mcp)**  -  An MCP server providing a range of cryptocurrency technical analysis indicators and strategies.
- **[crypto-sentiment-mcp](https://github.com/kukapay/crypto-sentiment-mcp)**  -  An MCP server that delivers cryptocurrency sentiment analysis to AI agents.
- **[cryptopanic-mcp-server](https://github.com/kukapay/cryptopanic-mcp-server)** - Providing latest cryptocurrency news to AI agents, powered by CryptoPanic.
- **[Dappier](https://github.com/DappierAI/dappier-mcp)** - Connect LLMs to real-time, rights-cleared, proprietary data from trusted sources. Access specialized models for Real-Time Web Search, News, Sports, Financial Data, Crypto, and premium publisher content. Explore data models at [marketplace.dappier.com](https://marketplace.dappier.com/marketplace).
- **[Databricks](https://github.com/JordiNeil/mcp-databricks-server)** - Allows LLMs to run SQL queries, list and get details of jobs executions in a Databricks account.
- **[Datadog](https://github.com/GeLi2001/datadog-mcp-server)** - Datadog MCP Server for application tracing, monitoring, dashboard, incidents queries built on official datadog api.
- **[Data Exploration](https://github.com/reading-plus-ai/mcp-server-data-exploration)** - MCP server for autonomous data exploration on .csv-based datasets, providing intelligent insights with minimal effort. NOTE: Will execute arbitrary Python code on your machine, please use with caution!
- **[DaVinci Resolve](https://github.com/samuelgursky/davinci-resolve-mcp)** - MCP server integration for DaVinci Resolve providing powerful tools for video editing, color grading, media management, and project control.
- **[Dataset Viewer](https://github.com/privetin/dataset-viewer)** - Browse and analyze Hugging Face datasets with features like search, filtering, statistics, and data export
- **[DataWorks](https://github.com/aliyun/alibabacloud-dataworks-mcp-server)** - A Model Context Protocol (MCP) server that provides tools for AI, allowing it to interact with the [DataWorks](https://www.alibabacloud.com/help/en/dataworks/) Open API through a standardized interface. This implementation is based on the Alibaba Cloud Open API and enables AI agents to perform cloud resources operations seamlessly.
- **[DBHub](https://github.com/bytebase/dbhub/)** - Universal database MCP server connecting to MySQL, PostgreSQL, SQLite, DuckDB and etc.
- **[Deebo](https://github.com/snagasuri/deebo-prototype)** – Agentic debugging MCP server that helps AI coding agents delegate and fix hard bugs through isolated multi-agent hypothesis testing.
- **[Deep Research](https://github.com/reading-plus-ai/mcp-server-deep-research)** - Lightweight MCP server offering Grok/OpenAI/Gemini/Perplexity-style automated deep research exploration and structured reporting.
- **[DeepSeek MCP Server](https://github.com/DMontgomery40/deepseek-mcp-server)** - Model Context Protocol server integrating DeepSeek's advanced language models, in addition to [other useful API endpoints](https://github.com/DMontgomery40/deepseek-mcp-server?tab=readme-ov-file#features)
- **[Deepseek_R1](https://github.com/66julienmartin/MCP-server-Deepseek_R1)** - A Model Context Protocol (MCP) server implementation connecting Claude Desktop with DeepSeek's language models (R1/V3)
- **[deepseek-thinker-mcp](https://github.com/ruixingshi/deepseek-thinker-mcp)** - A MCP (Model Context Protocol) provider Deepseek reasoning content to MCP-enabled AI Clients, like Claude Desktop. Supports access to Deepseek's thought processes from the Deepseek API service or from a local Ollama server.
- **[Descope](https://github.com/descope-sample-apps/descope-mcp-server)** - An MCP server to integrate with [Descope](https://descope.com) to search audit logs, manage users, and more.
- **[DevDb](https://github.com/damms005/devdb-vscode?tab=readme-ov-file#mcp-configuration)** - An MCP server that runs right inside the IDE, for connecting to MySQL, Postgres, SQLite, and MSSQL databases.
- **[DevRev](https://github.com/kpsunil97/devrev-mcp-server)** - An MCP server to integrate with DevRev APIs to search through your DevRev Knowledge Graph where objects can be imported from diff. sources listed [here](https://devrev.ai/docs/import#available-sources).
- **[Dicom](https://github.com/ChristianHinge/dicom-mcp)** - An MCP server to query and retrieve medical images and for parsing and reading dicom-encapsulated documents (pdf etc.). 
- **[Dify](https://github.com/YanxingLiu/dify-mcp-server)** - A simple implementation of an MCP server for dify workflows.
- **[Discord](https://github.com/v-3/discordmcp)** - A MCP server to connect to Discord guilds through a bot and read and write messages in channels
- **[Discord](https://github.com/SaseQ/discord-mcp)** - A MCP server, which connects to Discord through a bot, and provides comprehensive integration with Discord.
- **[Discord](https://github.com/Klavis-AI/klavis/tree/main/mcp_servers/discord)** - For Discord API integration by Klavis AI
- **[Discourse](https://github.com/AshDevFr/discourse-mcp-server)** - A MCP server to search Discourse posts on a Discourse forum.
- **[Docker](https://github.com/ckreiling/mcp-server-docker)** - Integrate with Docker to manage containers, images, volumes, and networks.
- **[DPLP](https://github.com/szeider/mcp-dblp)**  - Searches the [DBLP](https://dblp.org) computer science bibliography database.
- **[Drupal](https://github.com/Omedia/mcp-server-drupal)** - Server for interacting with [Drupal](https://www.drupal.org/project/mcp) using STDIO transport layer.
- **[dune-analytics-mcp](https://github.com/kukapay/dune-analytics-mcp)** -  A mcp server that bridges Dune Analytics data to AI agents.
- **[EdgeOne Pages MCP](https://github.com/TencentEdgeOne/edgeone-pages-mcp)** - An MCP service for deploying HTML content to EdgeOne Pages and obtaining a publicly accessible URL.
- **[Edwin](https://github.com/edwin-finance/edwin/tree/main/examples/mcp-server)** - MCP server for edwin SDK - enabling AI agents to interact with DeFi protocols across EVM, Solana and other blockchains.
- **[Elasticsearch](https://github.com/cr7258/elasticsearch-mcp-server)** - MCP server implementation that provides Elasticsearch interaction.
- **[ElevenLabs](https://github.com/mamertofabian/elevenlabs-mcp-server)** - A server that integrates with ElevenLabs text-to-speech API capable of generating full voiceovers with multiple voices.
- **[Email](https://github.com/Shy2593666979/mcp-server-email)** - This server enables users to send emails through various email providers, including Gmail, Outlook, Yahoo, Sina, Sohu, 126, 163, and QQ Mail. It also supports attaching files from specified directories, making it easy to upload attachments along with the email content.
- **[Ergo Blockchain MCP](https://github.com/marctheshark3/ergo-mcp)** -An MCP server to integrate Ergo Blockchain Node and Explorer APIs for checking address balances, analyzing transactions, viewing transaction history, performing forensic analysis of addresses, searching for tokens, and monitoring network status.
- **[Eunomia](https://github.com/whataboutyou-ai/eunomia-MCP-server)** - Extension of the Eunomia framework that connects Eunomia instruments with MCP servers
- **[EVM MCP Server](https://github.com/mcpdotdirect/evm-mcp-server)** - Comprehensive blockchain services for 30+ EVM networks, supporting native tokens, ERC20, NFTs, smart contracts, transactions, and ENS resolution.
- **[Everything Search](https://github.com/mamertofabian/mcp-everything-search)** - Fast file searching capabilities across Windows (using [Everything SDK](https://www.voidtools.com/support/everything/sdk/)), macOS (using mdfind command), and Linux (using locate/plocate command).
- **[Excel](https://github.com/haris-musa/excel-mcp-server)** - Excel manipulation including data reading/writing, worksheet management, formatting, charts, and pivot table.
- **[Fantasy PL](https://github.com/rishijatia/fantasy-pl-mcp)** - Give your coding agent direct access to up-to date Fantasy Premier League data
- **[fastn.ai – Unified API MCP Server](https://github.com/fastnai/mcp-fastn)** - A remote, dynamic MCP server with a unified API that connects to 1,000+ tools, actions, and workflows, featuring built-in authentication and monitoring.
- **[Federal Reserve Economic Data (FRED)](https://github.com/stefanoamorelli/fred-mcp-server)** (by Stefano Amorelli) - Community developed MCP server to interact with the Federal Reserve Economic Data.
- **[FDIC BankFind MCP Server - (Unofficial)](https://github.com/clafollett/fdic-bank-find-mcp-server)** - The is a MCPserver that brings the power of FDIC BankFind APIs straight to your AI tools and workflows. Structured U.S. banking data, delivered with maximum vibes. 😎📊
- **[Fetch](https://github.com/zcaceres/fetch-mcp)** - A server that flexibly fetches HTML, JSON, Markdown, or plaintext.
- **[Fingertip](https://github.com/fingertip-com/fingertip-mcp)** - MCP server for Fingertip.com to search and create new sites.
- **[Figma](https://github.com/GLips/Figma-Context-MCP)** - Give your coding agent direct access to Figma file data, helping it one-shot design implementation.
- **[Firebase](https://github.com/gannonh/firebase-mcp)** - Server to interact with Firebase services including Firebase Authentication, Firestore, and Firebase Storage.
- **[FireCrawl](https://github.com/vrknetha/mcp-server-firecrawl)** - Advanced web scraping with JavaScript rendering, PDF support, and smart rate limiting
- **[FlightRadar24](https://github.com/sunsetcoder/flightradar24-mcp-server)** - A Claude Desktop MCP server that helps you track flights in real-time using Flightradar24 data.
- **[freqtrade-mcp](https://github.com/kukapay/freqtrade-mcp)** - An MCP server that integrates with the Freqtrade cryptocurrency trading bot.
- **[Ghost](https://github.com/MFYDev/ghost-mcp)** - A Model Context Protocol (MCP) server for interacting with Ghost CMS through LLM interfaces like Claude.
- **[Git](https://github.com/geropl/git-mcp-go)** - Allows LLM to interact with a local git repository, incl. optional push support.
- **[Github Actions](https://github.com/ko1ynnky/github-actions-mcp-server)** - A Model Context Protocol (MCP) server for interacting with Github Actions.
- **[GitHub Enterprise MCP](https://github.com/ddukbg/github-enterprise-mcp)** - A Model Context Protocol (MCP) server for interacting with GitHub Enterprise.
- **[Glean](https://github.com/longyi1207/glean-mcp-server)** - A server that uses Glean API to search and chat.
- **[Gmail](https://github.com/GongRzhe/Gmail-MCP-Server)** - A Model Context Protocol (MCP) server for Gmail integration in Claude Desktop with auto authentication support.
- **[Gmail Headless](https://github.com/baryhuang/mcp-headless-gmail)** - Remote hostable MCP server that can get and send Gmail messages without local credential or file system setup.
- **[Goal Story](https://github.com/hichana/goalstory-mcp)** - a Goal Tracker and Visualization Tool for personal and professional development.
- **[GOAT](https://github.com/goat-sdk/goat/tree/main/typescript/examples/by-framework/model-context-protocol)** - Run more than +200 onchain actions on any blockchain including Ethereum, Solana and Base.
- **[Godot](https://github.com/Coding-Solo/godot-mcp)** - A MCP server providing comprehensive Godot engine integration for project editing, debugging, and scene management.
- **[Golang Filesystem Server](https://github.com/mark3labs/mcp-filesystem-server)** - Secure file operations with configurable access controls built with Go!
- **[Goodnews](https://github.com/VectorInstitute/mcp-goodnews)** - A simple MCP server that delivers curated positive and uplifting news stories.
- **[Google Calendar](https://github.com/v-3/google-calendar)** - Integration with Google Calendar to check schedules, find time, and add/delete events
- **[Google Calendar](https://github.com/nspady/google-calendar-mcp)** - Google Calendar MCP Server for managing Google calendar events. Also supports searching for events by attributes like title and location.
- **[Google Custom Search](https://github.com/adenot/mcp-google-search)** - Provides Google Search results via the Google Custom Search API
- **[Google Sheets](https://github.com/xing5/mcp-google-sheets)** - Access and editing data to your Google Sheets.
- **[Google Sheets](https://github.com/rohans2/mcp-google-sheets)** - A MCP Server written in TypeScript to access and edit data in your Google Sheets.
- **[Google Tasks](https://github.com/zcaceres/gtasks-mcp)** - Google Tasks API Model Context Protocol Server.
- **[Google Vertex AI Search](https://github.com/ubie-oss/mcp-vertexai-search)** - Provides Google Vertex AI Search results by grounding a Gemini model with your own private data
- **[GraphQL Schema](https://github.com/hannesj/mcp-graphql-schema)** - Allow LLMs to explore large GraphQL schemas without bloating the context.
- **[HDW LinkedIn](https://github.com/horizondatawave/hdw-mcp-server)** - Access to profile data and management of user account with [HorizonDataWave.ai](https://horizondatawave.ai/).
- **[Heurist Mesh Agent](https://github.com/heurist-network/heurist-mesh-mcp-server)** - Access specialized web3 AI agents for blockchain analysis, smart contract security, token metrics, and blockchain interactions through the [Heurist Mesh network](https://github.com/heurist-network/heurist-agent-framework/tree/main/mesh).
- **[Holaspirit](https://github.com/syucream/holaspirit-mcp-server)** - Interact with [Holaspirit](https://www.holaspirit.com/).
- **[Home Assistant](https://github.com/tevonsb/homeassistant-mcp)** - Interact with [Home Assistant](https://www.home-assistant.io/) including viewing and controlling lights, switches, sensors, and all other Home Assistant entities.
- **[Home Assistant](https://github.com/voska/hass-mcp)** - Docker-ready MCP server for Home Assistant with entity management, domain summaries, automation support, and guided conversations. Includes pre-built container images for easy installation.
- **[HubSpot](https://github.com/buryhuang/mcp-hubspot)** - HubSpot CRM integration for managing contacts and companies. Create and retrieve CRM data directly through Claude chat.
- **[HuggingFace Spaces](https://github.com/evalstate/mcp-hfspace)** - Server for using HuggingFace Spaces, supporting Open Source Image, Audio, Text Models and more. Claude Desktop mode for easy integration.
- **[Hyperliquid](https://github.com/mektigboy/server-hyperliquid)** - An MCP server implementation that integrates the Hyperliquid SDK for exchange data.
- **[hyprmcp](https://github.com/stefanoamorelli/hyprmcp)** (by Stefano Amorelli) - Lightweight MCP server for `hyprland`.
- **[iFlytek Workflow](https://github.com/iflytek/ifly-workflow-mcp-server)** - Connect to iFlytek Workflow via the MCP server and run your own Agent.
- **[Image Generation](https://github.com/GongRzhe/Image-Generation-MCP-Server)** - This MCP server provides image generation capabilities using the Replicate Flux model.
- **[InfluxDB](https://github.com/idoru/influxdb-mcp-server)** - Run queries against InfluxDB OSS API v2.
- **[Inoyu](https://github.com/sergehuber/inoyu-mcp-unomi-server)** - Interact with an Apache Unomi CDP customer data platform to retrieve and update customer profiles
- **[Intercom](https://github.com/raoulbia-ai/mcp-server-for-intercom)** - An MCP-compliant server for retrieving customer support tickets from Intercom. This tool enables AI assistants like Claude Desktop and Cline to access and analyze your Intercom support tickets.
- **[iOS Simulator](https://github.com/InditexTech/mcp-server-simulator-ios-idb)** - A Model Context Protocol (MCP) server that enables LLMs to interact with iOS simulators (iPhone, iPad, etc.) through natural language commands.
- **[iTerm MCP](https://github.com/ferrislucas/iterm-mcp)** - Integration with iTerm2 terminal emulator for macOS, enabling LLMs to execute and monitor terminal commands.
- [iTerm MCP Server](https://github.com/rishabkoul/iTerm-MCP-Server) - A Model Context Protocol (MCP) server implementation for iTerm2 terminal integration. Able to manage multiple iTerm Sessions
- **[JavaFX](https://github.com/mcpso/mcp-server-javafx)** - Make drawings using a JavaFX canvas
- **[JDBC](https://github.com/quarkiverse/quarkus-mcp-servers/tree/main/jdbc)** - Connect to any JDBC-compatible database and query, insert, update, delete, and more. Supports MySQL, PostgreSQL, Oracle, SQL Server, sqllite and [more](https://github.com/quarkiverse/quarkus-mcp-servers/tree/main/jdbc#supported-jdbc-variants).
- **[JMeter](https://github.com/QAInsights/jmeter-mcp-server)** - Run load testing using Apache JMeter via MCP-compliant tools.
- **[JSON](https://github.com/GongRzhe/JSON-MCP-Server)** - JSON handling and processing server with advanced query capabilities using JSONPath syntax and support for array, string, numeric, and date operations.
- **[jupiter-mcp](https://github.com/kukapay/jupiter-mcp)** - An MCP server for executing token swaps on the Solana blockchain using Jupiter's new Ultra API.
- **[k8s-multicluster-mcp](https://github.com/razvanmacovei/k8s-multicluster-mcp)** - An MCP server for interact with multiple Kubernetes clusters simultaneously using multiple kubeconfig files.
- **[KiCad MCP](https://github.com/lamaalrajih/kicad-mcp)** - MCP server for KiCad on Mac, Windows, and Linux.
- **[Keycloak MCP](https://github.com/ChristophEnglisch/keycloak-model-context-protocol)** - This MCP server enables natural language interaction with Keycloak for user and realm management including creating, deleting, and listing users and realms.
- **[Kibana MCP](https://github.com/TocharianOU/mcp-server-kibana.git)** (by TocharianOU) - A community-maintained MCP server implementation that allows any MCP-compatible client to access and manage Kibana instances through natural language or programmatic requests.
- **[Kibela](https://github.com/kiwamizamurai/mcp-kibela-server)** (by kiwamizamurai) - Interact with Kibela API.
- **[kintone](https://github.com/macrat/mcp-server-kintone)** - Manage records and apps in [kintone](https://kintone.com) through LLM tools.
- **[Kong Konnect](https://github.com/Kong/mcp-konnect)** - A Model Context Protocol (MCP) server for interacting with Kong Konnect APIs, allowing AI assistants to query and analyze Kong Gateway configurations, traffic, and analytics.
- **[Kubernetes](https://github.com/Flux159/mcp-server-kubernetes)** - Connect to Kubernetes cluster and manage pods, deployments, and services.
- **[Kubernetes and OpenShift](https://github.com/manusa/kubernetes-mcp-server)** - A powerful Kubernetes MCP server with additional support for OpenShift. Besides providing CRUD operations for any Kubernetes resource, this server provides specialized tools to interact with your cluster.
- **[Langflow-DOC-QA-SERVER](https://github.com/GongRzhe/Langflow-DOC-QA-SERVER)** - A Model Context Protocol server for document Q&A powered by Langflow. It demonstrates core MCP concepts by providing a simple interface to query documents through a Langflow backend.
- **[Lark(Feishu)](https://github.com/kone-net/mcp_server_lark)** - A Model Context Protocol(MCP) server for Lark(Feishu) sheet, message, doc and etc.
- **[Lightdash](https://github.com/syucream/lightdash-mcp-server)** - Interact with [Lightdash](https://www.lightdash.com/), a BI tool.
- **[lsp-mcp](https://github.com/Tritlo/lsp-mcp)** - Interact with Language Servers usint the Language Server Protocol to provide additional context information via hover, code actions and completions.
- **[Linear](https://github.com/tacticlaunch/mcp-linear)** - Interact with Linear project management system.
- **[Linear](https://github.com/jerhadf/linear-mcp-server)** - Allows LLM to interact with Linear's API for project management, including searching, creating, and updating issues.
- **[Linear (Go)](https://github.com/geropl/linear-mcp-go)** - Allows LLM to interact with Linear's API via a single static binary.
- **[LINE](https://github.com/amornpan/py-mcp-line)** (by amornpan) - Implementation for LINE Bot integration that enables Language Models to read and analyze LINE conversations through a standardized interface. Features asynchronous operation, comprehensive logging, webhook event handling, and support for various message types.
- **[LlamaCloud](https://github.com/run-llama/mcp-server-llamacloud)** (by marcusschiesser) - Integrate the data stored in a managed index on [LlamaCloud](https://cloud.llamaindex.ai/)
- **[lldb-mcp](https://github.com/stass/lldb-mcp)** - A Model Context Protocol server for LLDB that provides LLM-driven debugging.
- **[llm-context](https://github.com/cyberchitta/llm-context.py)** - Provides a repo-packing MCP tool with configurable profiles that specify file inclusion/exclusion patterns and optional prompts.
- **[lucene-mcp-server](https://github.com/VivekKumarNeu/MCP-Lucene-Server)** - spring boot server using Lucene for fast document search and management.
- **[mac-messages-mcp](https://github.com/carterlasalle/mac_messages_mcp)** - An MCP server that securely interfaces with your iMessage database via the Model Context Protocol (MCP), allowing LLMs to query and analyze iMessage conversations. It includes robust phone number validation, attachment processing, contact management, group chat handling, and full support for sending and receiving messages.
- **[MalwareBazaar_MCP](https://github.com/mytechnotalent/MalwareBazaar_MCP)** (by Kevin Thomas) - An AI-driven MCP server that autonomously interfaces with MalwareBazaar, delivering real-time threat intel and sample metadata for authorized cybersecurity research workflows.
- **[MariaDB](https://github.com/abel9851/mcp-server-mariadb)** - MariaDB database integration with configurable access controls in Python.
- **[Markdown2doc](https://github.com/Klavis-AI/klavis/tree/main/mcp_servers/pandoc)** - Convert between various file formats using Pandoc
- **[Markitdown](https://github.com/Klavis-AI/klavis/tree/main/mcp_servers/markitdown)** - Convert files to Markdown
- **[Maton](https://github.com/maton-ai/agent-toolkit/tree/main/modelcontextprotocol)** - Connect to your SaaS tools like HubSpot, Salesforce, and more.
- **[MCP Compass](https://github.com/liuyoshio/mcp-compass)** - Suggest the right MCP server for your needs
- **[MCP Create](https://github.com/tesla0225/mcp-create)** - A dynamic MCP server management service that creates, runs, and manages Model Context Protocol servers on-the-fly.
- **[MCP Installer](https://github.com/anaisbetts/mcp-installer)** - This server is a server that installs other MCP servers for you.
- **[mcp-k8s-go](https://github.com/strowk/mcp-k8s-go)** - Golang-based Kubernetes server for MCP to browse pods and their logs, events, namespaces and more. Built to be extensible.
- **[mcp-local-rag](https://github.com/nkapila6/mcp-local-rag)** - "primitive" RAG-like web search model context protocol (MCP) server that runs locally using Google's MediaPipe Text Embedder and DuckDuckGo Search. ✨ no APIs required ✨.
- **[mcp-proxy](https://github.com/sparfenyuk/mcp-proxy)** - Connect to MCP servers that run on SSE transport, or expose stdio servers as an SSE server.
- **[MCP Proxy Server](https://github.com/TBXark/mcp-proxy)** - An MCP proxy server that aggregates and serves multiple MCP resource servers through a single HTTP server.
- **[mcp-salesforce](https://github.com/lciesielski/mcp-salesforce-example)** - MCP server with basic demonstration of interactions with your Salesforce instance
- **[mem0-mcp](https://github.com/mem0ai/mem0-mcp)** - A Model Context Protocol server for Mem0, which helps with managing coding preferences.
- **[Membase](https://github.com/unibaseio/membase-mcp)** - Save and query your agent memory in distributed way by Membase.
- **[MetaTrader MCP](https://github.com/ariadng/metatrader-mcp-server)** - Enable AI LLMs to execute trades using MetaTrader 5 platform.
- **[Metricool MCP](https://github.com/metricool/mcp-metricool)** - A Model Context Protocol server that integrates with Metricool's social media analytics platform to retrieve performance metrics and schedule content across networks like Instagram, Facebook, Twitter, LinkedIn, TikTok and YouTube.
- **[MSSQL](https://github.com/aekanun2020/mcp-server/)** - MSSQL database integration with configurable access controls and schema inspection
- **[MSSQL](https://github.com/JexinSam/mssql_mcp_server)** (by jexin) - MCP Server for MSSQL database in Python
- **[MSSQL-Python](https://github.com/amornpan/py-mcp-mssql)** (by amornpan) - A read-only Python implementation for MSSQL database access with enhanced security features, configurable access controls, and schema inspection capabilities. Focuses on safe database interaction through Python ecosystem.
- **[MSSQL-MCP](https://github.com/daobataotie/mssql-mcp)** (by daobataotie) - MSSQL MCP that refer to the official website's SQLite MCP for modifications to adapt to MSSQL
- **[Markdownify](https://github.com/zcaceres/mcp-markdownify-server)** - MCP to convert almost anything to Markdown (PPTX, HTML, PDF, Youtube Transcripts and more)
- **[Microsoft Teams](https://github.com/InditexTech/mcp-teams-server)** - MCP server that integrates Microsoft Teams messaging (read, post, mention, list members and threads)
- **[Mifos X](https://github.com/openMF/mcp-mifosx)** - A MCP server for the Mifos X Open Source Banking useful for managing clients, loans, savings, shares, financial transactions and generating financial reports.
- **[Mikrotik](https://github.com/jeff-nasseri/mikrotik-mcp)** - Mikrotik MCP server which cover networking operations (IP, DHCP, Firewall, etc) 
- **[Mindmap](https://github.com/YuChenSSR/mindmap-mcp-server)** (by YuChenSSR) - A server that generates mindmaps from input containing markdown code.
- **[Minima](https://github.com/dmayboroda/minima)** - MCP server for RAG on local files
- **[Mobile MCP](https://github.com/mobile-next/mobile-mcp)** (by Mobile Next) - MCP server for Mobile(iOS/Android) automation, app scraping and development using physical devices or simulators/emulators.
- **[MongoDB](https://github.com/kiliczsh/mcp-mongo-server)** - A Model Context Protocol Server for MongoDB.
- **[MongoDB Lens](https://github.com/furey/mongodb-lens)** - Full Featured MCP Server for MongoDB Databases.
- **[Monday.com](https://github.com/sakce/mcp-server-monday)** - MCP Server to interact with Monday.com boards and items.
- **[Morningstar](https://github.com/Morningstar/morningstar-mcp-server)** - MCP Server to interact with Morningstar Research, Editorial and Datapoints
- **[Multicluster-MCP-Sever](https://github.com/yanmxa/multicluster-mcp-server)** - The gateway for GenAI systems to interact with multiple Kubernetes clusters.
- **[Multi-Model Advisor](https://github.com/YuChenSSR/multi-ai-advisor-mcp)** - A Model Context Protocol (MCP) server that orchestrates queries across multiple Ollama models, synthesizing their insights to deliver a comprehensive and multifaceted AI perspective on any given query.
- **[MySQL](https://github.com/benborla/mcp-server-mysql)** (by benborla) - MySQL database integration in NodeJS with configurable access controls and schema inspection
- **[MySQL](https://github.com/designcomputer/mysql_mcp_server)** (by DesignComputer) - MySQL database integration in Python with configurable access controls and schema inspection
- **[n8n](https://github.com/leonardsellem/n8n-mcp-server)** - This MCP server provides tools and resources for AI assistants to manage n8n workflows and executions, including listing, creating, updating, and deleting workflows, as well as monitoring their execution status.
- **[NASA](https://github.com/ProgramComputer/NASA-MCP-server)** (by ProgramComputer) - Access to a unified gateway of NASA's data sources including but not limited to APOD, NEO, EPIC, GIBS.
- **[Nasdaq Data Link](https://github.com/stefanoamorelli/nasdaq-data-link-mcp)** (by stefanoamorelli) - An MCP server to access, explore, and interact with Nasdaq Data Link’s extensive and valuable financial and economic datasets.
- **[National Parks](https://github.com/KyrieTangSheng/mcp-server-nationalparks)** - The server provides latest information of park details, alerts, visitor centers, campgrounds, hiking trails, and events for U.S. National Parks.
- **[NAVER](https://github.com/pfldy2850/py-mcp-naver)** (by pfldy2850) - This MCP server provides tools to interact with various Naver services, such as searching blogs, news, books, and more.
- **[NBA](https://github.com/Taidgh-Robinson/nba-mcp-server)** - This MCP server provides tools to fetch recent and historical NBA games including basic and advanced statistics.
- **[NS Travel Information](https://github.com/r-huijts/ns-mcp-server)** - Access Dutch Railways (NS) real-time train travel information and disruptions through the official NS API.

- **[Neo4j](https://github.com/da-okazaki/mcp-neo4j-server)** - A community built server that interacts with Neo4j Graph Database.
- **[Neovim](https://github.com/bigcodegen/mcp-neovim-server)** - An MCP Server for your Neovim session.
- **[nomad-mcp](https://github.com/kocierik/mcp-nomad)** - A server that provides a set of tools for managing Nomad clusters through the MCP.
- **[Notion](https://github.com/suekou/mcp-notion-server)** (by suekou) - Interact with Notion API.
- **[Notion](https://github.com/v-3/notion-server)** (by v-3) - Notion MCP integration. Search, Read, Update, and Create pages through Claude chat.
- **[ntfy-mcp](https://github.com/teddyzxcv/ntfy-mcp)** (by teddyzxcv) - The MCP server that keeps you informed by sending the notification on phone using ntfy
- **[ntfy-me-mcp](https://github.com/gitmotion/ntfy-me-mcp)** (by gitmotion) - An ntfy MCP server for sending/fetching ntfy notifications to your self-hosted ntfy server from AI Agents 📤 (supports secure token auth & more - use with npx or docker!)
- **[oatpp-mcp](https://github.com/oatpp/oatpp-mcp)** - C++ MCP integration for Oat++. Use [Oat++](https://oatpp.io) to build MCP servers.
- **[Obsidian Markdown Notes](https://github.com/calclavia/mcp-obsidian)** - Read and search through your Obsidian vault or any directory containing Markdown notes
- **[obsidian-mcp](https://github.com/StevenStavrakis/obsidian-mcp)** - (by Steven Stavrakis) An MCP server for Obsidian.md with tools for searching, reading, writing, and organizing notes.
- **[OceanBase](https://github.com/yuanoOo/oceanbase_mcp_server)** - (by yuanoOo) A Model Context Protocol (MCP) server that enables secure interaction with OceanBase databases.
- **[Office-PowerPoint-MCP-Server](https://github.com/GongRzhe/Office-PowerPoint-MCP-Server)** - A Model Context Protocol (MCP) server for creating, reading, and manipulating Microsoft PowerPoint documents. 
- **[Office-Word-MCP-Server](https://github.com/GongRzhe/Office-Word-MCP-Server)** - A Model Context Protocol (MCP) server for creating, reading, and manipulating Microsoft Word documents. 
- **[Okta](https://github.com/kapilduraphe/okta-mcp-server)** - Interact with Okta API.
- **[OneNote](https://github.com/rajvirtual/MCP-Servers/tree/master/onenote)** - (by Rajesh Vijay) An MCP server that connects to Microsoft OneNote using the Microsoft Graph API. Reading notebooks, sections, and pages from OneNote,Creating new notebooks, sections, and pages in OneNote.
- **[OpenAI WebSearch MCP](https://github.com/ConechoAI/openai-websearch-mcp)** - This is a Python-based MCP server that provides OpenAI `web_search` build-in tool.
- **[OpenAPI](https://github.com/snaggle-ai/openapi-mcp-server)** - Interact with [OpenAPI](https://www.openapis.org/) APIs.
- **[OpenAPI AnyApi](https://github.com/baryhuang/mcp-server-any-openapi)** - Interact with large [OpenAPI](https://www.openapis.org/) docs using built-in semantic search for endpoints. Allows for customizing the MCP server prefix.
- **[OpenAPI Schema](https://github.com/hannesj/mcp-openapi-schema)** - Allow LLMs to explore large [OpenAPI](https://www.openapis.org/) schemas without bloating the context.
- **[OpenCTI](https://github.com/Spathodea-Network/opencti-mcp)** - Interact with OpenCTI platform to retrieve threat intelligence data including reports, indicators, malware and threat actors.
- **[OpenDota](https://github.com/asusevski/opendota-mcp-server)** - Interact with OpenDota API to retrieve Dota 2 match data, player statistics, and more.
- **[OpenRPC](https://github.com/shanejonas/openrpc-mpc-server)** - Interact with and discover JSON-RPC APIs via [OpenRPC](https://open-rpc.org).
- **[OpenWeather](https://github.com/mschneider82/mcp-openweather)** - Interact with the free openweathermap API to get the current and forecast weather for a location.
- **[Open Strategy Partners Marketing Tools](https://github.com/open-strategy-partners/osp_marketing_tools)** - Content editing codes, value map, and positioning tools for product marketing.
- **[Outline](https://github.com/Vortiago/mcp-outline)** - MCP Server to interact with [Outline](https://www.getoutline.com) knowledge base to search, read, create, and manage documents and their content, access collections, add comments, and manage document backlinks.
- **[pancakeswap-poolspy-mcp](https://github.com/kukapay/pancakeswap-poolspy-mcp)** - An MCP server that tracks newly created liquidity pools on Pancake Swap.
- **[Pandoc](https://github.com/vivekVells/mcp-pandoc)** - MCP server for seamless document format conversion using Pandoc, supporting Markdown, HTML, PDF, DOCX (.docx), csv and more.
- **[Paradex MCP](https://github.com/sv/mcp-paradex-py)** - MCP native server for interacting with Paradex platform, including fully features trading.
- **[Phone MCP](https://github.com/hao-cyber/phone-mcp)** - 📱 A powerful plugin that lets you control your Android phone. Enables AI agents to perform complex tasks like automatically playing music based on weather or making calls and sending texts.
- **[PIF](https://github.com/hungryrobot1/MCP-PIF)** - A Personal Intelligence Framework (PIF), providing tools for file operations, structured reasoning, and journal-based documentation to support continuity and evolving human-AI collaboration across sessions.
- **[Pinecone](https://github.com/sirmews/mcp-pinecone)** - MCP server for searching and uploading records to Pinecone. Allows for simple RAG features, leveraging Pinecone's Inference API.
- **[Placid.app](https://github.com/felores/placid-mcp-server)** - Generate image and video creatives using Placid.app templates
- **[Plane](https://github.com/kelvin6365/plane-mcp-server)** - This MCP Server will help you to manage projects and issues through Plane's API
- **[Playwright](https://github.com/executeautomation/mcp-playwright)** - This MCP Server will help you run browser automation and webscraping using Playwright
- **[Postman](https://github.com/shannonlal/mcp-postman)** - MCP server for running Postman Collections locally via Newman. Allows for simple execution of Postman Server and returns the results of whether the collection passed all the tests.
- **[Prefect](https://github.com/allen-munsch/mcp-prefect)** - MCP Server for workflow orchestration and ELT/ETL with Prefect Server, and Prefect Cloud [https://www.prefect.io/] using the `prefect` python client.
- **[Productboard](https://github.com/kenjihikmatullah/productboard-mcp)** - Integrate the Productboard API into agentic workflows via MCP.
- **[Prometheus](https://github.com/pab1it0/prometheus-mcp-server)** - Query and analyze Prometheus - open-source monitoring system.
- **[PubChem](https://github.com/sssjiang/pubchem_mcp_server)** - extract drug information from pubchem API.
- **[Pulumi](https://github.com/dogukanakkaya/pulumi-mcp-server)** - MCP Server to Interact with Pulumi API, creates and lists Stacks
- **[Puppeteer vision](https://github.com/djannot/puppeteer-vision-mcp)** - Use Puppeteer to browse a webpage and return a high quality Markdown. Use AI vision capabilities to handle cookies, captchas, and other interactive elements automatically.
- **[Pushover](https://github.com/ashiknesin/pushover-mcp)** - Send instant notifications to your devices using [Pushover.net](https://pushover.net/)
- **[Quarkus](https://github.com/quarkiverse/quarkus-mcp-servers)** - MCP servers for the Quarkus Java framework.
- **[QGIS](https://github.com/jjsantos01/qgis_mcp)** - connects QGIS to Claude AI through the MCP. This integration enables prompt-assisted project creation, layer loading, code execution, and more.
- **[QuickChart](https://github.com/GongRzhe/Quickchart-MCP-Server)** - A Model Context Protocol server for generating charts using QuickChart.io
- **[Qwen_Max](https://github.com/66julienmartin/MCP-server-Qwen_Max)** - A Model Context Protocol (MCP) server implementation for the Qwen models.
- **[RabbitMQ](https://github.com/kenliao94/mcp-server-rabbitmq)** - The MCP server that interacts with RabbitMQ to publish and consume messages.
- **[RAG Web Browser](https://github.com/apify/mcp-server-rag-web-browser)** An MCP server for Apify's open-source RAG Web Browser [Actor](https://apify.com/apify/rag-web-browser) to perform web searches, scrape URLs, and return content in Markdown.
- **[Raindrop.io](https://github.com/hiromitsusasaki/raindrop-io-mcp-server)** - An integration that allows LLMs to interact with Raindrop.io bookmarks using the Model Context Protocol (MCP).
- **[Reaper](https://github.com/dschuler36/reaper-mcp-server)** - Interact with your [Reaper](https://www.reaper.fm/) (Digital Audio Workstation) projects.
- **[Redis](https://github.com/GongRzhe/REDIS-MCP-Server)** - Redis database operations and caching microservice server with support for key-value operations, expiration management, and pattern-based key listing.
- **[Redis](https://github.com/prajwalnayak7/mcp-server-redis)** MCP server to interact with Redis Server, AWS Memory DB, etc for caching or other use-cases where in-memory and key-value based storage is appropriate
- **[Rememberizer AI](https://github.com/skydeckai/mcp-server-rememberizer)** - An MCP server designed for interacting with the Rememberizer data source, facilitating enhanced knowledge retrieval.
- **[Replicate](https://github.com/deepfates/mcp-replicate)** - Search, run and manage machine learning models on Replicate through a simple tool-based interface. Browse models, create predictions, track their status, and handle generated images.
- **[Resend](https://github.com/Klavis-AI/klavis/tree/main/mcp_servers/resend)** - Send email using Resend services
- **[Rquest](https://github.com/xxxbrian/mcp-rquest)** - An MCP server providing realistic browser-like HTTP request capabilities with accurate TLS/JA3/JA4 fingerprints for bypassing anti-bot measures.
- **[Rijksmuseum](https://github.com/r-huijts/rijksmuseum-mcp)** - Interface with the Rijksmuseum API to search artworks, retrieve artwork details, access image tiles, and explore user collections.
- **[Riot Games](https://github.com/jifrozen0110/mcp-riot)** - MCP server for League of Legends – fetch player info, ranks, champion stats, and match history via Riot API.
- **[Salesforce MCP](https://github.com/salesforce-mcp/salesforce-mcp)** -  Salesforce MCP server. Supports cloud version Salesforce-mcp.com and allows both data & metadata functions. 
- **[Rust MCP Filesystem](https://github.com/rust-mcp-stack/rust-mcp-filesystem)** - Fast, asynchronous MCP server for efficient handling of various filesystem operations built with the power of Rust.
- **[Salesforce MCP](https://github.com/smn2gnt/MCP-Salesforce)** - Interact with Salesforce Data and Metadata
- **[Scholarly](https://github.com/adityak74/mcp-scholarly)** - A MCP server to search for scholarly and academic articles.
- **[scrapling-fetch](https://github.com/cyberchitta/scrapling-fetch-mcp)** - Access text content from bot-protected websites. Fetches HTML/markdown from sites with anti-automation measures using Scrapling.
- **[SearXNG](https://github.com/ihor-sokoliuk/mcp-searxng)** - A Model Context Protocol Server for [SearXNG](https://docs.searxng.org)
- **[SEC EDGAR](https://github.com/stefanoamorelli/sec-edgar-mcp)** - (by Stefano Amorelli) A community Model Context Protocol Server to access financial filings and data through the U.S. Securities and Exchange Commission ([SEC](https://www.sec.gov/)) `Electronic Data Gathering, Analysis, and Retrieval` ([EDGAR](https://www.sec.gov/submit-filings/about-edgar)) database
- **[ServiceNow](https://github.com/osomai/servicenow-mcp)** - A MCP server to interact with a ServiceNow instance
- **[Shopify](https://github.com/GeLi2001/shopify-mcp)** - MCP to interact with Shopify API including order, product, customers and so on.
- **[Siri Shortcuts](https://github.com/dvcrn/mcp-server-siri-shortcuts)** - MCP to interact with Siri Shortcuts on macOS. Exposes all Shortcuts as MCP tools.
- **[Slack](https://github.com/korotovsky/slack-mcp-server)** - The most powerful MCP server for Slack Workspaces. This integration supports both Stdio and SSE transports, proxy settings and does not require any permissions or bots being created or approved by Workspace admins 😏.
- **[Snowflake](https://github.com/isaacwasserman/mcp-snowflake-server)** - This MCP server enables LLMs to interact with Snowflake databases, allowing for secure and controlled data operations.
- **[Solver](https://github.com/szeider/mcp-solver)** - Solves constraint satisfaction and optimization problems . 
- **[SoccerDataAPI](https://github.com/yeonupark/mcp-soccer-data)** - This MCP server provides real-time football match data based on the SoccerDataAPI.
- **[Solana Agent Kit](https://github.com/sendaifun/solana-agent-kit/tree/main/examples/agent-kit-mcp-server)** - This MCP server enables LLMs to interact with the Solana blockchain with help of Solana Agent Kit by SendAI, allowing for 40+ protcool actions and growing
- **[Spotify](https://github.com/varunneal/spotify-mcp)** - This MCP allows an LLM to play and use Spotify.
- **[Starwind UI](https://github.com/Boston343/starwind-ui-mcp/)** - This MCP provides relevant commands, documentation, and other information to allow LLMs to take full advantage of Starwind UI's open source Astro components.
- **[Strava](https://github.com/r-huijts/strava-mcp)** - Connect to the Strava API to access activity data, athlete profiles, segments, and routes, enabling fitness tracking and analysis with Claude.
- **[Stripe](https://github.com/atharvagupta2003/mcp-stripe)** - This MCP allows integration with Stripe for handling payments, customers, and refunds.
- **[ShaderToy](https://github.com/wilsonchenghy/ShaderToy-MCP)** - This MCP server lets LLMs to interact with the ShaderToy API, allowing LLMs to learn from compute shaders examples and enabling them to create complex GLSL shaders that they are previously not capable of.
- **[Talk To Figma](https://github.com/sonnylazuardi/cursor-talk-to-figma-mcp)** - This MCP server enables LLMs to interact with Figma, allowing them to read and modify designs programmatically.
- **[TMDB](https://github.com/Laksh-star/mcp-server-tmdb)** - This MCP server integrates with The Movie Database (TMDB) API to provide movie information, search capabilities, and recommendations.
- **[Tavily search](https://github.com/RamXX/mcp-tavily)** - An MCP server for Tavily's search & news API, with explicit site inclusions/exclusions
- **[Telegram](https://github.com/chigwell/telegram-mcp)** - An MCP server that provides paginated chat reading, message retrieval, and message sending capabilities for Telegram through Telethon integration.
- **[Telegram-Client](https://github.com/chaindead/telegram-mcp)** - A Telegram API bridge that manages user data, dialogs, messages, drafts, read status, and more for seamless interactions.
- **[Teradata](https://github.com/arturborycki/mcp-teradata)** - his MCP server enables LLMs to interact with Teradata databases. This MCP Server support tools and prompts for multi task data analytics
- **[Terminal-Control](https://github.com/GongRzhe/terminal-controller-mcp)** - A MCP server that enables secure terminal command execution, directory navigation, and file system operations through a standardized interface.
- **[TFT-Match-Analyzer](https://github.com/GeLi2001/tft-mcp-server)** - MCP server for teamfight tactics match history & match details fetching, providing user the detailed context for every match.
- **[thegraph-mcp](https://github.com/kukapay/thegraph-mcp)** - An MCP server that powers AI agents with indexed blockchain data from The Graph.
- **[Ticketmaster](https://github.com/delorenj/mcp-server-ticketmaster)** - Search for events, venues, and attractions through the Ticketmaster Discovery API
- **[TickTick](https://github.com/alexarevalo9/ticktick-mcp-server)** - A Model Context Protocol (MCP) server designed to integrate with the TickTick task management platform, enabling intelligent context-aware task operations and automation.
- **[Todoist](https://github.com/abhiz123/todoist-mcp-server)** - Interact with Todoist to manage your tasks.
- **[token-minter-mcp](https://github.com/kukapay/token-minter-mcp)** - An MCP server providing tools for AI agents to mint ERC-20 tokens across multiple blockchains.
- **[token-revoke-mcp](https://github.com/kukapay/token-revoke-mcp)** - An MCP server for checking and revoking ERC-20 token allowances across multiple blockchains.
- **[Typesense](https://github.com/suhail-ak-s/mcp-typesense-server)** - A Model Context Protocol (MCP) server implementation that provides AI models with access to Typesense search capabilities. This server enables LLMs to discover, search, and analyze data stored in Typesense collections.
- **[Travel Planner](https://github.com/GongRzhe/TRAVEL-PLANNER-MCP-Server)** - Travel planning and itinerary management server integrating with Google Maps API for location search, place details, and route calculations.
- **[uniswap-poolspy-mcp](https://github.com/kukapay/uniswap-poolspy-mcp)** - An MCP server that tracks newly created liquidity pools on Uniswap across nine blockchain networks.
- **[uniswap-trader-mcp](https://github.com/kukapay/uniswap-trader-mcp)** -An MCP server for AI agents to automate token swaps on Uniswap DEX across multiple blockchains.
- **[Unity Catalog](https://github.com/ognis1205/mcp-server-unitycatalog)** - An MCP server that enables LLMs to interact with Unity Catalog AI, supporting CRUD operations on Unity Catalog Functions and executing them as MCP tools.
- **[Unity3d Game Engine](https://github.com/CoderGamester/mcp-unity)** - An MCP server that enables LLMs to interact with Unity3d Game Engine, supporting access to a variety of the Unit's Editor engine tools (e.g. Console Logs, Test Runner logs, Editor functions, hierarchy state, etc) and executing them as MCP tools or gather them as resources.
- **[Unity Integration (Advanced)](https://github.com/quazaai/UnityMCPIntegration)** - Advanced Unity3d Game Engine MCP which supports ,Execution of Any Editor Related Code Directly Inside of Unity, Fetch Logs, Get Editor State and Allow File Access of the Project making it much more useful in Script Editing or asset creation.
- **[Vega-Lite](https://github.com/isaacwasserman/mcp-vegalite-server)** - Generate visualizations from fetched data using the VegaLite format and renderer.
- **[Video Editor](https://github.com/burningion/video-editing-mcp)** - A Model Context Protocol Server to add, edit, and search videos with [Video Jungle](https://www.video-jungle.com/).
- **[Video Still Capture](https://github.com/13rac1/videocapture-mcp)** - 📷 Capture video stills from an OpenCV-compatible webcam or other video source.
- **[Virtual location (Google Street View,etc.)](https://github.com/mfukushim/map-traveler-mcp)** - Integrates Google Map, Google Street View, PixAI, Stability.ai, ComfyUI API and Bluesky to provide a virtual location simulation in LLM (written in Effect.ts)
- **[VolcEngine TOS](https://github.com/dinghuazhou/sample-mcp-server-tos)** - A sample MCP server for VolcEngine TOS that flexibly get objects from TOS.
- **[Wanaku MCP Router](https://github.com/wanaku-ai/wanaku/)** - The Wanaku MCP Router is a SSE-based MCP server that provides an extensible routing engine that allows integrating your enterprise systems with AI agents.
- **[Webflow](https://github.com/kapilduraphe/webflow-mcp-server)** - Interfact with the Webflow APIs
- **[whale-tracker-mcp](https://github.com/kukapay/whale-tracker-mcp)**  -  A mcp server for tracking cryptocurrency whale transactions.
- **[WhatsApp MCP Server](https://github.com/lharries/whatsapp-mcp)** - MCP server for your personal WhatsApp handling individuals, groups, searching and sending.
- **[Whois MCP](https://github.com/bharathvaj-ganesan/whois-mcp)** - MCP server that performs whois lookup against domain, IP, ASN and TLD. 
- **[Wikidata MCP](https://github.com/zzaebok/mcp-wikidata)** - Wikidata MCP server that interact with Wikidata, by searching identifiers, extracting metadata, and executing sparql query.
- **[WildFly MCP](https://github.com/wildfly-extras/wildfly-mcp)** - WildFly MCP server that enables LLM to interact with running WildFly servers (retrieve metrics, logs, invoke operations, ...).
- **[Windows CLI](https://github.com/SimonB97/win-cli-mcp-server)** - MCP server for secure command-line interactions on Windows systems, enabling controlled access to PowerShell, CMD, and Git Bash shells.
- **[World Bank data API](https://github.com/anshumax/world_bank_mcp_server)** - A server that fetches data indicators available with the World Bank as part of their data API
- **[X (Twitter)](https://github.com/EnesCinr/twitter-mcp)** (by EnesCinr) - Interact with twitter API. Post tweets and search for tweets by query.
- **[X (Twitter)](https://github.com/vidhupv/x-mcp)** (by vidhupv) - Create, manage and publish X/Twitter posts directly through Claude chat.
- **[xcodebuild](https://github.com/ShenghaiWang/xcodebuild)**  - 🍎 Build iOS Xcode workspace/project and feed back errors to llm.
- **[Xero-mcp-server](https://github.com/john-zhang-dev/xero-mcp)** - Enabling clients to interact with Xero system for streamlined accounting, invoicing, and business operations.
- **[XiYan](https://github.com/XGenerationLab/xiyan_mcp_server)** - 🗄️ An MCP server that supports fetching data from a database using natural language queries, powered by XiyanSQL as the text-to-SQL LLM.
- **[XMind](https://github.com/apeyroux/mcp-xmind)** - Read and search through your XMind directory containing XMind files.
- **[YNAB](https://github.com/ChuckBryan/ynabmcpserver)** - A Model Context Protocol (MCP) server for integrating with YNAB (You Need A Budget), allowing AI assistants to securely access and analyze your financial data.
- **[YouTube](https://github.com/Klavis-AI/klavis/tree/main/mcp_servers/youtube)** - Extract Youtube video information (with proxies support).
- **[YouTube](https://github.com/ZubeidHendricks/youtube-mcp-server)** - Comprehensive YouTube API integration for video management, Shorts creation, and analytics.
- **[Zoom](https://github.com/Prathamesh0901/zoom-mcp-server/tree/main)** - Create, update, read and delete your zoom meetings.
- **[mcp_weather](https://github.com/isdaniel/mcp_weather_server)** - Get weather information from https://api.open-meteo.com API.

## 📚 Frameworks

These are high-level frameworks that make it easier to build MCP servers or clients.

### For servers

* **[EasyMCP](https://github.com/zcaceres/easy-mcp/)** (TypeScript)
- **[FastAPI to MCP auto generator](https://github.com/tadata-org/fastapi_mcp)** – A zero-configuration tool for automatically exposing FastAPI endpoints as MCP tools by **[Tadata](https://tadata.com/)**
* **[FastMCP](https://github.com/punkpeye/fastmcp)** (TypeScript)
* **[Foxy Contexts](https://github.com/strowk/foxy-contexts)** – A library to build MCP servers in Golang by **[strowk](https://github.com/strowk)**
* **[Higress MCP Server Hosting](https://github.com/alibaba/higress/tree/main/plugins/wasm-go/mcp-servers)** - A solution for hosting MCP Servers by extending the API Gateway (based on Envoy) with wasm plugins.
* **[MCP-Framework](https://mcp-framework.com)** Build MCP servers with elegance and speed in Typescript. Comes with a CLI to create your project with `mcp create app`. Get started with your first server in under 5 minutes by **[Alex Andru](https://github.com/QuantGeekDev)**
* **[Quarkus MCP Server SDK](https://github.com/quarkiverse/quarkus-mcp-server)** (Java)
* **[Spring AI MCP Server](https://docs.spring.io/spring-ai/reference/api/mcp/mcp-server-boot-starter-docs.html)** - Provides auto-configuration for setting up an MCP server in Spring Boot applications.
* **[Template MCP Server](https://github.com/mcpdotdirect/template-mcp-server)** - A CLI tool to create a new Model Context Protocol server project with TypeScript support, dual transport options, and an extensible structure

### For clients

* **[codemirror-mcp](https://github.com/marimo-team/codemirror-mcp)** - CodeMirror extension that implements the Model Context Protocol (MCP) for resource mentions and prompt commands
* **[Spring AI MCP Client](https://docs.spring.io/spring-ai/reference/api/mcp/mcp-client-boot-starter-docs.html)** - Provides auto-configuration for MCP client functionality in Spring Boot applications.

## 📚 Resources

Additional resources on MCP.

- **[AiMCP](https://www.aimcp.info)** - A collection of MCP clients&servers to find the right mcp tools by **[Hekmon](https://github.com/hekmon8)**
- **[Awesome Crypto MCP Servers by badkk](https://github.com/badkk/awesome-crypto-mcp-servers)** - A curated list of MCP servers by **[Luke Fan](https://github.com/badkk)**
- **[Awesome MCP Servers by appcypher](https://github.com/appcypher/awesome-mcp-servers)** - A curated list of MCP servers by **[Stephen Akinyemi](https://github.com/appcypher)**
- **[Awesome MCP Servers by punkpeye](https://github.com/punkpeye/awesome-mcp-servers)** (**[website](https://glama.ai/mcp/servers)**) - A curated list of MCP servers by **[Frank Fiegel](https://github.com/punkpeye)**
- **[Awesome MCP Servers by wong2](https://github.com/wong2/awesome-mcp-servers)** (**[website](https://mcpservers.org)**) - A curated list of MCP servers by **[wong2](https://github.com/wong2)**
- **[Awesome Remote MCP Servers by JAW9C](https://github.com/jaw9c/awesome-remote-mcp-servers)** - A curated list of **remote** MCP servers, including thier authentication support by **[JAW9C](https://github.com/jaw9c)**
- **[Discord Server](https://glama.ai/mcp/discord)** – A community discord server dedicated to MCP by **[Frank Fiegel](https://github.com/punkpeye)**
- **[Discord Server (ModelContextProtocol)](https://discord.gg/jHEGxQu2a5)** – Connect with developers, share insights, and collaborate on projects in an active Discord community dedicated to the Model Context Protocol by **[Alex Andru](https://github.com/QuantGeekDev)**
- <img height="12" width="12" src="https://raw.githubusercontent.com/klavis-ai/klavis/main/static/klavis-ai.png" alt="Klavis Logo" /> **[Klavis AI](https://www.klavis.ai)** - Open Source MCP Infra. Hosted MCP servers and MCP clients on Slack and Discord.
- **[MCP Marketplace Web Plugin](https://github.com/AI-Agent-Hub/mcp-marketplace)** MCP Marketplace is a small Web UX plugin to integrate with AI applications, Support various MCP Server API Endpoint (e.g pulsemcp.com/deepnlp.org and more). Allowing user to browse, paginate and select various MCP servers by different categories. [Pypi](https://pypi.org/project/mcp-marketplace) | [Maintainer](https://github.com/AI-Agent-Hub) | [Website](http://www.deepnlp.org/store/ai-agent/mcp-server)
- **[MCP Router](https://mcp-router.net)** – Free Windows and macOS app that simplifies MCP management while providing seamless app authentication and powerful log visualization by **[MCP Router](https://github.com/mcp-router/mcp-router)**
- **[MCP Badges](https://github.com/mcpx-dev/mcp-badges)** – Quickly highlight your MCP project with clear, eye-catching badges, by **[Ironben](https://github.com/nanbingxyz)**
- **[MCP Servers Hub](https://github.com/apappascs/mcp-servers-hub)** (**[website](https://mcp-servers-hub-website.pages.dev/)**) - A curated list of MCP servers by **[apappascs](https://github.com/apappascs)**
- **[MCP X Community](https://x.com/i/communities/1861891349609603310)** – A X community for MCP by **[Xiaoyi](https://x.com/chxy)**
- **[mcp-cli](https://github.com/wong2/mcp-cli)** - A CLI inspector for the Model Context Protocol by **[wong2](https://github.com/wong2)**
- **[mcp-get](https://mcp-get.com)** - Command line tool for installing and managing MCP servers by **[Michael Latman](https://github.com/michaellatman)**
- **[mcp-guardian](https://github.com/eqtylab/mcp-guardian)** - GUI application + tools for proxying / managing control of MCP servers by **[EQTY Lab](https://eqtylab.io)**
- **[mcpm](https://github.com/pathintegral-institute/mcpm.sh)** ([website](https://mcpm.sh)) - MCP Manager (MCPM) is a Homebrew-like service for managing Model Context Protocol (MCP) servers across clients by **[Pathintegral](https://github.com/pathintegral-institute)**
- **[mcp-manager](https://github.com/zueai/mcp-manager)** - Simple Web UI to install and manage MCP servers for Claude Desktop by **[Zue](https://github.com/zueai)**
- **[MCPHub](https://github.com/Jeamee/MCPHub-Desktop)** – An Open Source macOS & Windows GUI Desktop app for discovering, installing and managing MCP servers by **[Jeamee](https://github.com/jeamee)**
- **[mcp.natoma.id](https://mcp.natoma.id)** – A Hosted MCP Platform to discover, install, manage and deploy MCP servers by **[Natoma Labs](https://www.natoma.id)**
- **[mcp.run](https://mcp.run)** - A hosted registry and control plane to install & run secure + portable MCP Servers.
- **[mcp-dockmaster](https://mcp-dockmaster.com)** - An Open-Sourced UI to install and manage MCP servers for Windows, Linux and MacOS.
- **[MCP Servers Rating and User Reviews](http://www.deepnlp.org/store/ai-agent/mcp-server)** - Website to rate MCP servers, write authentic user reviews, and [search engine for agent & mcp](http://www.deepnlp.org/search/agent)
- **[MCPVerse](https://mcpverse.dev)** - A portal for creating & hosting authenticated MCP servers and connecting to them securely.
- <img height="12" width="12" src="https://mkinf.io/favicon-lilac.png" alt="mkinf Logo" /> **[mkinf](https://mkinf.io)** - An Open Source registry of hosted MCP Servers to accelerate AI agent workflows.
- **[Open-Sourced MCP Servers Directory](https://github.com/chatmcp/mcp-directory)** - A curated list of MCP servers by **[mcpso](https://mcp.so)**
- <img height="12" width="12" src="https://opentools.com/favicon.ico" alt="OpenTools Logo" /> **[OpenTools](https://opentools.com)** - An open registry for finding, installing, and building with MCP servers by **[opentoolsteam](https://github.com/opentoolsteam)**
- **[PulseMCP](https://www.pulsemcp.com)** ([API](https://www.pulsemcp.com/api)) - Community hub & weekly newsletter for discovering MCP servers, clients, articles, and news by **[Tadas Antanavicius](https://github.com/tadasant)**, **[Mike Coughlin](https://github.com/macoughl)**, and **[Ravina Patel](https://github.com/ravinahp)**
- **[r/mcp](https://www.reddit.com/r/mcp)** – A Reddit community dedicated to MCP by **[Frank Fiegel](https://github.com/punkpeye)**
- **[r/modelcontextprotocol](https://www.reddit.com/r/modelcontextprotocol)** – A Model Context Protocol community Reddit page - discuss ideas, get answers to your questions, network with like-minded people, and showcase your projects! by **[Alex Andru](https://github.com/QuantGeekDev)**


- **[Smithery](https://smithery.ai/)** - A registry of MCP servers to find the right tools for your LLM agents by **[Henry Mao](https://github.com/calclavia)**
- **[Toolbase](https://gettoolbase.ai)** - Desktop application that manages tools and MCP servers with just a few clicks - no coding required by **[gching](https://github.com/gching)**

## 🚀 Getting Started

### Using MCP Servers in this Repository
Typescript-based servers in this repository can be used directly with `npx`.

For example, this will start the [Memory](src/memory) server:
```sh
npx -y @modelcontextprotocol/server-memory
```

Python-based servers in this repository can be used directly with [`uvx`](https://docs.astral.sh/uv/concepts/tools/) or [`pip`](https://pypi.org/project/pip/). `uvx` is recommended for ease of use and setup.

For example, this will start the [Git](src/git) server:
```sh
# With uvx
uvx mcp-server-git

# With pip
pip install mcp-server-git
python -m mcp_server_git
```

Follow [these](https://docs.astral.sh/uv/getting-started/installation/) instructions to install `uv` / `uvx` and [these](https://pip.pypa.io/en/stable/installation/) to install `pip`.

### Using an MCP Client
However, running a server on its own isn't very useful, and should instead be configured into an MCP client. For example, here's the Claude Desktop configuration to use the above server:

```json
{
  "mcpServers": {
    "memory": {
      "command": "npx",
      "args": ["-y", "@modelcontextprotocol/server-memory"]
    }
  }
}
```

Additional examples of using the Claude Desktop as an MCP client might look like:

```json
{
  "mcpServers": {
    "filesystem": {
      "command": "npx",
      "args": ["-y", "@modelcontextprotocol/server-filesystem", "/path/to/allowed/files"]
    },
    "git": {
      "command": "uvx",
      "args": ["mcp-server-git", "--repository", "path/to/git/repo"]
    },
    "github": {
      "command": "npx",
      "args": ["-y", "@modelcontextprotocol/server-github"],
      "env": {
        "GITHUB_PERSONAL_ACCESS_TOKEN": "<YOUR_TOKEN>"
      }
    },
    "postgres": {
      "command": "npx",
      "args": ["-y", "@modelcontextprotocol/server-postgres", "postgresql://localhost/mydb"]
    }
  }
}
```

## 🛠️ Creating Your Own Server

Interested in creating your own MCP server? Visit the official documentation at [modelcontextprotocol.io](https://modelcontextprotocol.io/introduction) for comprehensive guides, best practices, and technical details on implementing MCP servers.

## 🤝 Contributing

See [CONTRIBUTING.md](CONTRIBUTING.md) for information about contributing to this repository.

## 🔒 Security

See [SECURITY.md](SECURITY.md) for reporting security vulnerabilities.

## 📜 License

This project is licensed under the MIT License - see the [LICENSE](LICENSE) file for details.

## 💬 Community

- [GitHub Discussions](https://github.com/orgs/modelcontextprotocol/discussions)

## ⭐ Support

If you find MCP servers useful, please consider starring the repository and contributing new servers or improvements!

---

Managed by Anthropic, but built together with the community. The Model Context Protocol is open source and we encourage everyone to contribute their own servers and improvements!<|MERGE_RESOLUTION|>--- conflicted
+++ resolved
@@ -172,13 +172,10 @@
 A growing set of community-developed and maintained servers demonstrates various applications of MCP across different domains.
 
 > **Note:** Community servers are **untested** and should be used at **your own risk**. They are not affiliated with or endorsed by Anthropic.
-<<<<<<< HEAD
+
 - **[A2A-MCP Java Bridge](https://github.com/vishalmysore/a2ajava)** - A2AJava brings powerful A2A-MCP integration directly into your Java applications. It enables developers to annotate standard Java methods and instantly expose them as MCP Server, A2A-discoverable actions — with no boilerplate or service registration overhead.
 - **[Ableton Live](https://github.com/Simon-Kansara/ableton-live-mcp-server)** - an MCP server to control Ableton Live.- 
-=======
-- **[Ableton Live](https://github.com/Simon-Kansara/ableton-live-mcp-server)** - an MCP server to control Ableton Live.
 - **[Ableton Live](https://github.com/ahujasid/ableton-mcp)** (by ahujasid) - Ableton integration allowing prompt enabled music creation.
->>>>>>> dffd1b31
 - **[Airbnb](https://github.com/openbnb-org/mcp-server-airbnb)** - Provides tools to search Airbnb and get listing details.
 - **[AI Agent Marketplace Index](https://github.com/AI-Agent-Hub/ai-agent-marketplace-index-mcp)** - MCP server to search more than 5000+ AI agents and tools of various categories from [AI Agent Marketplace Index](http://www.deepnlp.org/store/ai-agent) and monitor traffic of AI Agents.
 - **[Algorand](https://github.com/GoPlausible/algorand-mcp)** - A comprehensive MCP server for tooling interactions (40+) and resource accessibility (60+) plus many useful prompts for interacting with the Algorand blockchain.
